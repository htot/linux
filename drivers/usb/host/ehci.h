/*
 * Copyright (c) 2001-2002 by David Brownell
 *
 * This program is free software; you can redistribute it and/or modify it
 * under the terms of the GNU General Public License as published by the
 * Free Software Foundation; either version 2 of the License, or (at your
 * option) any later version.
 *
 * This program is distributed in the hope that it will be useful, but
 * WITHOUT ANY WARRANTY; without even the implied warranty of MERCHANTABILITY
 * or FITNESS FOR A PARTICULAR PURPOSE.  See the GNU General Public License
 * for more details.
 *
 * You should have received a copy of the GNU General Public License
 * along with this program; if not, write to the Free Software Foundation,
 * Inc., 675 Mass Ave, Cambridge, MA 02139, USA.
 */

#ifndef __LINUX_EHCI_HCD_H
#define __LINUX_EHCI_HCD_H

/* definitions used for the EHCI driver */

/*
 * __hc32 and __hc16 are "Host Controller" types, they may be equivalent to
 * __leXX (normally) or __beXX (given EHCI_BIG_ENDIAN_DESC), depending on
 * the host controller implementation.
 *
 * To facilitate the strongest possible byte-order checking from "sparse"
 * and so on, we use __leXX unless that's not practical.
 */
#ifdef CONFIG_USB_EHCI_BIG_ENDIAN_DESC
typedef __u32 __bitwise __hc32;
typedef __u16 __bitwise __hc16;
#else
#define __hc32	__le32
#define __hc16	__le16
#endif

/* statistics can be kept for tuning/monitoring */
struct ehci_stats {
	/* irq usage */
	unsigned long		normal;
	unsigned long		error;
	unsigned long		reclaim;
	unsigned long		lost_iaa;

	/* termination of urbs from core */
	unsigned long		complete;
	unsigned long		unlink;
};

/* ehci_hcd->lock guards shared data against other CPUs:
 *   ehci_hcd:	async, reclaim, periodic (and shadow), ...
 *   usb_host_endpoint: hcpriv
 *   ehci_qh:	qh_next, qtd_list
 *   ehci_qtd:	qtd_list
 *
 * Also, hold this lock when talking to HC registers or
 * when updating hw_* fields in shared qh/qtd/... structures.
 */

#define	EHCI_MAX_ROOT_PORTS	15		/* see HCS_N_PORTS */

struct ehci_hcd {			/* one per controller */
	/* glue to PCI and HCD framework */
	struct ehci_caps __iomem *caps;
	struct ehci_regs __iomem *regs;
	struct ehci_dbg_port __iomem *debug;

	__u32			hcs_params;	/* cached register copy */
	spinlock_t		lock;

	/* async schedule support */
	struct ehci_qh		*async;
	struct ehci_qh		*reclaim;
	unsigned		scanning : 1;

	/* periodic schedule support */
#define	DEFAULT_I_TDPS		1024		/* some HCs can do less */
	unsigned		periodic_size;
	__hc32			*periodic;	/* hw periodic table */
	dma_addr_t		periodic_dma;
	unsigned		i_thresh;	/* uframes HC might cache */

	union ehci_shadow	*pshadow;	/* mirror hw periodic table */
	int			next_uframe;	/* scan periodic, start here */
	unsigned		periodic_sched;	/* periodic activity count */

	/* list of itds completed while clock_frame was still active */
	struct list_head	cached_itd_list;
	unsigned		clock_frame;

	/* per root hub port */
	unsigned long		reset_done [EHCI_MAX_ROOT_PORTS];

	/* bit vectors (one bit per port) */
	unsigned long		bus_suspended;		/* which ports were
			already suspended at the start of a bus suspend */
	unsigned long		companion_ports;	/* which ports are
			dedicated to the companion controller */
	unsigned long		owned_ports;		/* which ports are
			owned by the companion during a bus suspend */
	unsigned long		port_c_suspend;		/* which ports have
			the change-suspend feature turned on */
	unsigned long		suspended_ports;	/* which ports are
			suspended */

	/* per-HC memory pools (could be per-bus, but ...) */
	struct dma_pool		*qh_pool;	/* qh per active urb */
	struct dma_pool		*qtd_pool;	/* one or more per qh */
	struct dma_pool		*itd_pool;	/* itd per iso urb */
	struct dma_pool		*sitd_pool;	/* sitd per split iso urb */

	struct timer_list	iaa_watchdog;
	struct timer_list	watchdog;
	unsigned long		actions;
	unsigned		stamp;
	unsigned		random_frame;
	unsigned long		next_statechange;
	ktime_t			last_periodic_enable;
	u32			command;

	/* SILICON QUIRKS */
	unsigned		no_selective_suspend:1;
	unsigned		has_fsl_port_bug:1; /* FreeScale */
	unsigned		big_endian_mmio:1;
	unsigned		big_endian_desc:1;
	unsigned		has_amcc_usb23:1;
	unsigned		need_io_watchdog:1;
<<<<<<< HEAD
=======
	unsigned		broken_periodic:1;
>>>>>>> 22763c5c

	/* required for usb32 quirk */
	#define OHCI_CTRL_HCFS          (3 << 6)
	#define OHCI_USB_OPER           (2 << 6)
	#define OHCI_USB_SUSPEND        (3 << 6)

	#define OHCI_HCCTRL_OFFSET      0x4
	#define OHCI_HCCTRL_LEN         0x4
	__hc32			*ohci_hcctrl_reg;
	unsigned		has_hostpc:1;

	u8			sbrn;		/* packed release number */

	/* irq statistics */
#ifdef EHCI_STATS
	struct ehci_stats	stats;
#	define COUNT(x) do { (x)++; } while (0)
#else
#	define COUNT(x) do {} while (0)
#endif

	/* debug files */
#ifdef DEBUG
	struct dentry		*debug_dir;
	struct dentry		*debug_async;
	struct dentry		*debug_periodic;
	struct dentry		*debug_registers;
#endif
};

/* convert between an HCD pointer and the corresponding EHCI_HCD */
static inline struct ehci_hcd *hcd_to_ehci (struct usb_hcd *hcd)
{
	return (struct ehci_hcd *) (hcd->hcd_priv);
}
static inline struct usb_hcd *ehci_to_hcd (struct ehci_hcd *ehci)
{
	return container_of ((void *) ehci, struct usb_hcd, hcd_priv);
}


static inline void
iaa_watchdog_start(struct ehci_hcd *ehci)
{
	WARN_ON(timer_pending(&ehci->iaa_watchdog));
	mod_timer(&ehci->iaa_watchdog,
			jiffies + msecs_to_jiffies(EHCI_IAA_MSECS));
}

static inline void iaa_watchdog_done(struct ehci_hcd *ehci)
{
	del_timer(&ehci->iaa_watchdog);
}

enum ehci_timer_action {
	TIMER_IO_WATCHDOG,
	TIMER_ASYNC_SHRINK,
	TIMER_ASYNC_OFF,
};

static inline void
timer_action_done (struct ehci_hcd *ehci, enum ehci_timer_action action)
{
	clear_bit (action, &ehci->actions);
}

static void free_cached_itd_list(struct ehci_hcd *ehci);

/*-------------------------------------------------------------------------*/

#include <linux/usb/ehci_def.h>

/*-------------------------------------------------------------------------*/

#define	QTD_NEXT(ehci, dma)	cpu_to_hc32(ehci, (u32)dma)

/*
 * EHCI Specification 0.95 Section 3.5
 * QTD: describe data transfer components (buffer, direction, ...)
 * See Fig 3-6 "Queue Element Transfer Descriptor Block Diagram".
 *
 * These are associated only with "QH" (Queue Head) structures,
 * used with control, bulk, and interrupt transfers.
 */
struct ehci_qtd {
	/* first part defined by EHCI spec */
	__hc32			hw_next;	/* see EHCI 3.5.1 */
	__hc32			hw_alt_next;    /* see EHCI 3.5.2 */
	__hc32			hw_token;       /* see EHCI 3.5.3 */
#define	QTD_TOGGLE	(1 << 31)	/* data toggle */
#define	QTD_LENGTH(tok)	(((tok)>>16) & 0x7fff)
#define	QTD_IOC		(1 << 15)	/* interrupt on complete */
#define	QTD_CERR(tok)	(((tok)>>10) & 0x3)
#define	QTD_PID(tok)	(((tok)>>8) & 0x3)
#define	QTD_STS_ACTIVE	(1 << 7)	/* HC may execute this */
#define	QTD_STS_HALT	(1 << 6)	/* halted on error */
#define	QTD_STS_DBE	(1 << 5)	/* data buffer error (in HC) */
#define	QTD_STS_BABBLE	(1 << 4)	/* device was babbling (qtd halted) */
#define	QTD_STS_XACT	(1 << 3)	/* device gave illegal response */
#define	QTD_STS_MMF	(1 << 2)	/* incomplete split transaction */
#define	QTD_STS_STS	(1 << 1)	/* split transaction state */
#define	QTD_STS_PING	(1 << 0)	/* issue PING? */

#define ACTIVE_BIT(ehci)	cpu_to_hc32(ehci, QTD_STS_ACTIVE)
#define HALT_BIT(ehci)		cpu_to_hc32(ehci, QTD_STS_HALT)
#define STATUS_BIT(ehci)	cpu_to_hc32(ehci, QTD_STS_STS)

	__hc32			hw_buf [5];        /* see EHCI 3.5.4 */
	__hc32			hw_buf_hi [5];        /* Appendix B */

	/* the rest is HCD-private */
	dma_addr_t		qtd_dma;		/* qtd address */
	struct list_head	qtd_list;		/* sw qtd list */
	struct urb		*urb;			/* qtd's urb */
	size_t			length;			/* length of buffer */
} __attribute__ ((aligned (32)));

/* mask NakCnt+T in qh->hw_alt_next */
#define QTD_MASK(ehci)	cpu_to_hc32 (ehci, ~0x1f)

#define IS_SHORT_READ(token) (QTD_LENGTH (token) != 0 && QTD_PID (token) == 1)

/*-------------------------------------------------------------------------*/

/* type tag from {qh,itd,sitd,fstn}->hw_next */
#define Q_NEXT_TYPE(ehci,dma)	((dma) & cpu_to_hc32(ehci, 3 << 1))

/*
 * Now the following defines are not converted using the
 * cpu_to_le32() macro anymore, since we have to support
 * "dynamic" switching between be and le support, so that the driver
 * can be used on one system with SoC EHCI controller using big-endian
 * descriptors as well as a normal little-endian PCI EHCI controller.
 */
/* values for that type tag */
#define Q_TYPE_ITD	(0 << 1)
#define Q_TYPE_QH	(1 << 1)
#define Q_TYPE_SITD	(2 << 1)
#define Q_TYPE_FSTN	(3 << 1)

/* next async queue entry, or pointer to interrupt/periodic QH */
#define QH_NEXT(ehci,dma)	(cpu_to_hc32(ehci, (((u32)dma)&~0x01f)|Q_TYPE_QH))

/* for periodic/async schedules and qtd lists, mark end of list */
#define EHCI_LIST_END(ehci)	cpu_to_hc32(ehci, 1) /* "null pointer" to hw */

/*
 * Entries in periodic shadow table are pointers to one of four kinds
 * of data structure.  That's dictated by the hardware; a type tag is
 * encoded in the low bits of the hardware's periodic schedule.  Use
 * Q_NEXT_TYPE to get the tag.
 *
 * For entries in the async schedule, the type tag always says "qh".
 */
union ehci_shadow {
	struct ehci_qh		*qh;		/* Q_TYPE_QH */
	struct ehci_itd		*itd;		/* Q_TYPE_ITD */
	struct ehci_sitd	*sitd;		/* Q_TYPE_SITD */
	struct ehci_fstn	*fstn;		/* Q_TYPE_FSTN */
	__hc32			*hw_next;	/* (all types) */
	void			*ptr;
};

/*-------------------------------------------------------------------------*/

/*
 * EHCI Specification 0.95 Section 3.6
 * QH: describes control/bulk/interrupt endpoints
 * See Fig 3-7 "Queue Head Structure Layout".
 *
 * These appear in both the async and (for interrupt) periodic schedules.
 */

/* first part defined by EHCI spec */
struct ehci_qh_hw {
	__hc32			hw_next;	/* see EHCI 3.6.1 */
	__hc32			hw_info1;       /* see EHCI 3.6.2 */
#define	QH_HEAD		0x00008000
	__hc32			hw_info2;        /* see EHCI 3.6.2 */
#define	QH_SMASK	0x000000ff
#define	QH_CMASK	0x0000ff00
#define	QH_HUBADDR	0x007f0000
#define	QH_HUBPORT	0x3f800000
#define	QH_MULT		0xc0000000
	__hc32			hw_current;	/* qtd list - see EHCI 3.6.4 */

	/* qtd overlay (hardware parts of a struct ehci_qtd) */
	__hc32			hw_qtd_next;
	__hc32			hw_alt_next;
	__hc32			hw_token;
	__hc32			hw_buf [5];
	__hc32			hw_buf_hi [5];
} __attribute__ ((aligned(32)));

struct ehci_qh {
	struct ehci_qh_hw	*hw;
	/* the rest is HCD-private */
	dma_addr_t		qh_dma;		/* address of qh */
	union ehci_shadow	qh_next;	/* ptr to qh; or periodic */
	struct list_head	qtd_list;	/* sw qtd list */
	struct ehci_qtd		*dummy;
	struct ehci_qh		*reclaim;	/* next to reclaim */

	struct ehci_hcd		*ehci;

	/*
	 * Do NOT use atomic operations for QH refcounting. On some CPUs
	 * (PPC7448 for example), atomic operations cannot be performed on
	 * memory that is cache-inhibited (i.e. being used for DMA).
	 * Spinlocks are used to protect all QH fields.
	 */
	u32			refcount;
	unsigned		stamp;

	u8			needs_rescan;	/* Dequeue during giveback */
	u8			qh_state;
#define	QH_STATE_LINKED		1		/* HC sees this */
#define	QH_STATE_UNLINK		2		/* HC may still see this */
#define	QH_STATE_IDLE		3		/* HC doesn't see this */
#define	QH_STATE_UNLINK_WAIT	4		/* LINKED and on reclaim q */
#define	QH_STATE_COMPLETING	5		/* don't touch token.HALT */

	u8			xacterrs;	/* XactErr retry counter */
#define	QH_XACTERR_MAX		32		/* XactErr retry limit */

	/* periodic schedule info */
	u8			usecs;		/* intr bandwidth */
	u8			gap_uf;		/* uframes split/csplit gap */
	u8			c_usecs;	/* ... split completion bw */
	u16			tt_usecs;	/* tt downstream bandwidth */
	unsigned short		period;		/* polling interval */
	unsigned short		start;		/* where polling starts */
#define NO_FRAME ((unsigned short)~0)			/* pick new start */

	struct usb_device	*dev;		/* access to TT */
	unsigned		clearing_tt:1;	/* Clear-TT-Buf in progress */
};

/*-------------------------------------------------------------------------*/

/* description of one iso transaction (up to 3 KB data if highspeed) */
struct ehci_iso_packet {
	/* These will be copied to iTD when scheduling */
	u64			bufp;		/* itd->hw_bufp{,_hi}[pg] |= */
	__hc32			transaction;	/* itd->hw_transaction[i] |= */
	u8			cross;		/* buf crosses pages */
	/* for full speed OUT splits */
	u32			buf1;
};

/* temporary schedule data for packets from iso urbs (both speeds)
 * each packet is one logical usb transaction to the device (not TT),
 * beginning at stream->next_uframe
 */
struct ehci_iso_sched {
	struct list_head	td_list;
	unsigned		span;
	struct ehci_iso_packet	packet [0];
};

/*
 * ehci_iso_stream - groups all (s)itds for this endpoint.
 * acts like a qh would, if EHCI had them for ISO.
 */
struct ehci_iso_stream {
	/* first two fields match QH, but info1 == 0 */
	__hc32			hw_next;
	__hc32			hw_info1;

	u32			refcount;
	u8			bEndpointAddress;
	u8			highspeed;
	u16			depth;		/* depth in uframes */
	struct list_head	td_list;	/* queued itds/sitds */
	struct list_head	free_list;	/* list of unused itds/sitds */
	struct usb_device	*udev;
	struct usb_host_endpoint *ep;

	/* output of (re)scheduling */
	unsigned long		start;		/* jiffies */
	unsigned long		rescheduled;
	int			next_uframe;
	__hc32			splits;

	/* the rest is derived from the endpoint descriptor,
	 * trusting urb->interval == f(epdesc->bInterval) and
	 * including the extra info for hw_bufp[0..2]
	 */
	u8			usecs, c_usecs;
	u16			interval;
	u16			tt_usecs;
	u16			maxp;
	u16			raw_mask;
	unsigned		bandwidth;

	/* This is used to initialize iTD's hw_bufp fields */
	__hc32			buf0;
	__hc32			buf1;
	__hc32			buf2;

	/* this is used to initialize sITD's tt info */
	__hc32			address;
};

/*-------------------------------------------------------------------------*/

/*
 * EHCI Specification 0.95 Section 3.3
 * Fig 3-4 "Isochronous Transaction Descriptor (iTD)"
 *
 * Schedule records for high speed iso xfers
 */
struct ehci_itd {
	/* first part defined by EHCI spec */
	__hc32			hw_next;           /* see EHCI 3.3.1 */
	__hc32			hw_transaction [8]; /* see EHCI 3.3.2 */
#define EHCI_ISOC_ACTIVE        (1<<31)        /* activate transfer this slot */
#define EHCI_ISOC_BUF_ERR       (1<<30)        /* Data buffer error */
#define EHCI_ISOC_BABBLE        (1<<29)        /* babble detected */
#define EHCI_ISOC_XACTERR       (1<<28)        /* XactErr - transaction error */
#define	EHCI_ITD_LENGTH(tok)	(((tok)>>16) & 0x0fff)
#define	EHCI_ITD_IOC		(1 << 15)	/* interrupt on complete */

#define ITD_ACTIVE(ehci)	cpu_to_hc32(ehci, EHCI_ISOC_ACTIVE)

	__hc32			hw_bufp [7];	/* see EHCI 3.3.3 */
	__hc32			hw_bufp_hi [7];	/* Appendix B */

	/* the rest is HCD-private */
	dma_addr_t		itd_dma;	/* for this itd */
	union ehci_shadow	itd_next;	/* ptr to periodic q entry */

	struct urb		*urb;
	struct ehci_iso_stream	*stream;	/* endpoint's queue */
	struct list_head	itd_list;	/* list of stream's itds */

	/* any/all hw_transactions here may be used by that urb */
	unsigned		frame;		/* where scheduled */
	unsigned		pg;
	unsigned		index[8];	/* in urb->iso_frame_desc */
} __attribute__ ((aligned (32)));

/*-------------------------------------------------------------------------*/

/*
 * EHCI Specification 0.95 Section 3.4
 * siTD, aka split-transaction isochronous Transfer Descriptor
 *       ... describe full speed iso xfers through TT in hubs
 * see Figure 3-5 "Split-transaction Isochronous Transaction Descriptor (siTD)
 */
struct ehci_sitd {
	/* first part defined by EHCI spec */
	__hc32			hw_next;
/* uses bit field macros above - see EHCI 0.95 Table 3-8 */
	__hc32			hw_fullspeed_ep;	/* EHCI table 3-9 */
	__hc32			hw_uframe;		/* EHCI table 3-10 */
	__hc32			hw_results;		/* EHCI table 3-11 */
#define	SITD_IOC	(1 << 31)	/* interrupt on completion */
#define	SITD_PAGE	(1 << 30)	/* buffer 0/1 */
#define	SITD_LENGTH(x)	(0x3ff & ((x)>>16))
#define	SITD_STS_ACTIVE	(1 << 7)	/* HC may execute this */
#define	SITD_STS_ERR	(1 << 6)	/* error from TT */
#define	SITD_STS_DBE	(1 << 5)	/* data buffer error (in HC) */
#define	SITD_STS_BABBLE	(1 << 4)	/* device was babbling */
#define	SITD_STS_XACT	(1 << 3)	/* illegal IN response */
#define	SITD_STS_MMF	(1 << 2)	/* incomplete split transaction */
#define	SITD_STS_STS	(1 << 1)	/* split transaction state */

#define SITD_ACTIVE(ehci)	cpu_to_hc32(ehci, SITD_STS_ACTIVE)

	__hc32			hw_buf [2];		/* EHCI table 3-12 */
	__hc32			hw_backpointer;		/* EHCI table 3-13 */
	__hc32			hw_buf_hi [2];		/* Appendix B */

	/* the rest is HCD-private */
	dma_addr_t		sitd_dma;
	union ehci_shadow	sitd_next;	/* ptr to periodic q entry */

	struct urb		*urb;
	struct ehci_iso_stream	*stream;	/* endpoint's queue */
	struct list_head	sitd_list;	/* list of stream's sitds */
	unsigned		frame;
	unsigned		index;
} __attribute__ ((aligned (32)));

/*-------------------------------------------------------------------------*/

/*
 * EHCI Specification 0.96 Section 3.7
 * Periodic Frame Span Traversal Node (FSTN)
 *
 * Manages split interrupt transactions (using TT) that span frame boundaries
 * into uframes 0/1; see 4.12.2.2.  In those uframes, a "save place" FSTN
 * makes the HC jump (back) to a QH to scan for fs/ls QH completions until
 * it hits a "restore" FSTN; then it returns to finish other uframe 0/1 work.
 */
struct ehci_fstn {
	__hc32			hw_next;	/* any periodic q entry */
	__hc32			hw_prev;	/* qh or EHCI_LIST_END */

	/* the rest is HCD-private */
	dma_addr_t		fstn_dma;
	union ehci_shadow	fstn_next;	/* ptr to periodic q entry */
} __attribute__ ((aligned (32)));

/*-------------------------------------------------------------------------*/

#ifdef CONFIG_USB_EHCI_ROOT_HUB_TT

/*
 * Some EHCI controllers have a Transaction Translator built into the
 * root hub. This is a non-standard feature.  Each controller will need
 * to add code to the following inline functions, and call them as
 * needed (mostly in root hub code).
 */

#define	ehci_is_TDI(e)			(ehci_to_hcd(e)->has_tt)

/* Returns the speed of a device attached to a port on the root hub. */
static inline unsigned int
ehci_port_speed(struct ehci_hcd *ehci, unsigned int portsc)
{
	if (ehci_is_TDI(ehci)) {
		switch ((portsc >> (ehci->has_hostpc ? 25 : 26)) & 3) {
		case 0:
			return 0;
		case 1:
			return (1<<USB_PORT_FEAT_LOWSPEED);
		case 2:
		default:
			return (1<<USB_PORT_FEAT_HIGHSPEED);
		}
	}
	return (1<<USB_PORT_FEAT_HIGHSPEED);
}

#else

#define	ehci_is_TDI(e)			(0)

#define	ehci_port_speed(ehci, portsc)	(1<<USB_PORT_FEAT_HIGHSPEED)
#endif

/*-------------------------------------------------------------------------*/

#ifdef CONFIG_PPC_83xx
/* Some Freescale processors have an erratum in which the TT
 * port number in the queue head was 0..N-1 instead of 1..N.
 */
#define	ehci_has_fsl_portno_bug(e)		((e)->has_fsl_port_bug)
#else
#define	ehci_has_fsl_portno_bug(e)		(0)
#endif

/*
 * While most USB host controllers implement their registers in
 * little-endian format, a minority (celleb companion chip) implement
 * them in big endian format.
 *
 * This attempts to support either format at compile time without a
 * runtime penalty, or both formats with the additional overhead
 * of checking a flag bit.
 */

#ifdef CONFIG_USB_EHCI_BIG_ENDIAN_MMIO
#define ehci_big_endian_mmio(e)		((e)->big_endian_mmio)
#else
#define ehci_big_endian_mmio(e)		0
#endif

/*
 * Big-endian read/write functions are arch-specific.
 * Other arches can be added if/when they're needed.
 */
#if defined(CONFIG_ARM) && defined(CONFIG_ARCH_IXP4XX)
#define readl_be(addr)		__raw_readl((__force unsigned *)addr)
#define writel_be(val, addr)	__raw_writel(val, (__force unsigned *)addr)
#endif

static inline unsigned int ehci_readl(const struct ehci_hcd *ehci,
		__u32 __iomem * regs)
{
#ifdef CONFIG_USB_EHCI_BIG_ENDIAN_MMIO
	return ehci_big_endian_mmio(ehci) ?
		readl_be(regs) :
		readl(regs);
#else
	return readl(regs);
#endif
}

static inline void ehci_writel(const struct ehci_hcd *ehci,
		const unsigned int val, __u32 __iomem *regs)
{
#ifdef CONFIG_USB_EHCI_BIG_ENDIAN_MMIO
	ehci_big_endian_mmio(ehci) ?
		writel_be(val, regs) :
		writel(val, regs);
#else
	writel(val, regs);
#endif
}

/*
 * On certain ppc-44x SoC there is a HW issue, that could only worked around with
 * explicit suspend/operate of OHCI. This function hereby makes sense only on that arch.
 * Other common bits are dependant on has_amcc_usb23 quirk flag.
 */
#ifdef CONFIG_44x
static inline void set_ohci_hcfs(struct ehci_hcd *ehci, int operational)
{
	u32 hc_control;

	hc_control = (readl_be(ehci->ohci_hcctrl_reg) & ~OHCI_CTRL_HCFS);
	if (operational)
		hc_control |= OHCI_USB_OPER;
	else
		hc_control |= OHCI_USB_SUSPEND;

	writel_be(hc_control, ehci->ohci_hcctrl_reg);
	(void) readl_be(ehci->ohci_hcctrl_reg);
}
#else
static inline void set_ohci_hcfs(struct ehci_hcd *ehci, int operational)
{ }
#endif

/*-------------------------------------------------------------------------*/

/*
 * The AMCC 440EPx not only implements its EHCI registers in big-endian
 * format, but also its DMA data structures (descriptors).
 *
 * EHCI controllers accessed through PCI work normally (little-endian
 * everywhere), so we won't bother supporting a BE-only mode for now.
 */
#ifdef CONFIG_USB_EHCI_BIG_ENDIAN_DESC
#define ehci_big_endian_desc(e)		((e)->big_endian_desc)

/* cpu to ehci */
static inline __hc32 cpu_to_hc32 (const struct ehci_hcd *ehci, const u32 x)
{
	return ehci_big_endian_desc(ehci)
		? (__force __hc32)cpu_to_be32(x)
		: (__force __hc32)cpu_to_le32(x);
}

/* ehci to cpu */
static inline u32 hc32_to_cpu (const struct ehci_hcd *ehci, const __hc32 x)
{
	return ehci_big_endian_desc(ehci)
		? be32_to_cpu((__force __be32)x)
		: le32_to_cpu((__force __le32)x);
}

static inline u32 hc32_to_cpup (const struct ehci_hcd *ehci, const __hc32 *x)
{
	return ehci_big_endian_desc(ehci)
		? be32_to_cpup((__force __be32 *)x)
		: le32_to_cpup((__force __le32 *)x);
}

#else

/* cpu to ehci */
static inline __hc32 cpu_to_hc32 (const struct ehci_hcd *ehci, const u32 x)
{
	return cpu_to_le32(x);
}

/* ehci to cpu */
static inline u32 hc32_to_cpu (const struct ehci_hcd *ehci, const __hc32 x)
{
	return le32_to_cpu(x);
}

static inline u32 hc32_to_cpup (const struct ehci_hcd *ehci, const __hc32 *x)
{
	return le32_to_cpup(x);
}

#endif

/*-------------------------------------------------------------------------*/

#ifndef DEBUG
#define STUB_DEBUG_FILES
#endif	/* DEBUG */

/*-------------------------------------------------------------------------*/

#endif /* __LINUX_EHCI_HCD_H */<|MERGE_RESOLUTION|>--- conflicted
+++ resolved
@@ -128,10 +128,7 @@
 	unsigned		big_endian_desc:1;
 	unsigned		has_amcc_usb23:1;
 	unsigned		need_io_watchdog:1;
-<<<<<<< HEAD
-=======
 	unsigned		broken_periodic:1;
->>>>>>> 22763c5c
 
 	/* required for usb32 quirk */
 	#define OHCI_CTRL_HCFS          (3 << 6)
