/*
 * Copyright (C) 2016-2017 Red Hat, Inc. All rights reserved.
 * Copyright (C) 2016-2017 Milan Broz
 * Copyright (C) 2016-2017 Mikulas Patocka
 *
 * This file is released under the GPL.
 */

#include "dm-bio-record.h"

#include <linux/compiler.h>
#include <linux/module.h>
#include <linux/device-mapper.h>
#include <linux/dm-io.h>
#include <linux/vmalloc.h>
#include <linux/sort.h>
#include <linux/rbtree.h>
#include <linux/delay.h>
#include <linux/random.h>
#include <linux/reboot.h>
#include <crypto/hash.h>
#include <crypto/skcipher.h>
#include <linux/async_tx.h>
#include <linux/dm-bufio.h>

#include "dm-audit.h"

#define DM_MSG_PREFIX "integrity"

#define DEFAULT_INTERLEAVE_SECTORS	32768
#define DEFAULT_JOURNAL_SIZE_FACTOR	7
#define DEFAULT_SECTORS_PER_BITMAP_BIT	32768
#define DEFAULT_BUFFER_SECTORS		128
#define DEFAULT_JOURNAL_WATERMARK	50
#define DEFAULT_SYNC_MSEC		10000
#define DEFAULT_MAX_JOURNAL_SECTORS	131072
#define MIN_LOG2_INTERLEAVE_SECTORS	3
#define MAX_LOG2_INTERLEAVE_SECTORS	31
#define METADATA_WORKQUEUE_MAX_ACTIVE	16
#define RECALC_SECTORS			32768
#define RECALC_WRITE_SUPER		16
#define BITMAP_BLOCK_SIZE		4096	/* don't change it */
#define BITMAP_FLUSH_INTERVAL		(10 * HZ)
#define DISCARD_FILLER			0xf6
#define SALT_SIZE			16

/*
 * Warning - DEBUG_PRINT prints security-sensitive data to the log,
 * so it should not be enabled in the official kernel
 */
//#define DEBUG_PRINT
//#define INTERNAL_VERIFY

/*
 * On disk structures
 */

#define SB_MAGIC			"integrt"
#define SB_VERSION_1			1
#define SB_VERSION_2			2
#define SB_VERSION_3			3
#define SB_VERSION_4			4
#define SB_VERSION_5			5
#define SB_SECTORS			8
#define MAX_SECTORS_PER_BLOCK		8

struct superblock {
	__u8 magic[8];
	__u8 version;
	__u8 log2_interleave_sectors;
	__le16 integrity_tag_size;
	__le32 journal_sections;
	__le64 provided_data_sectors;	/* userspace uses this value */
	__le32 flags;
	__u8 log2_sectors_per_block;
	__u8 log2_blocks_per_bitmap_bit;
	__u8 pad[2];
	__le64 recalc_sector;
	__u8 pad2[8];
	__u8 salt[SALT_SIZE];
};

#define SB_FLAG_HAVE_JOURNAL_MAC	0x1
#define SB_FLAG_RECALCULATING		0x2
#define SB_FLAG_DIRTY_BITMAP		0x4
#define SB_FLAG_FIXED_PADDING		0x8
#define SB_FLAG_FIXED_HMAC		0x10

#define	JOURNAL_ENTRY_ROUNDUP		8

typedef __le64 commit_id_t;
#define JOURNAL_MAC_PER_SECTOR		8

struct journal_entry {
	union {
		struct {
			__le32 sector_lo;
			__le32 sector_hi;
		} s;
		__le64 sector;
	} u;
	commit_id_t last_bytes[];
	/* __u8 tag[0]; */
};

#define journal_entry_tag(ic, je)		((__u8 *)&(je)->last_bytes[(ic)->sectors_per_block])

#if BITS_PER_LONG == 64
#define journal_entry_set_sector(je, x)		do { smp_wmb(); WRITE_ONCE((je)->u.sector, cpu_to_le64(x)); } while (0)
#else
#define journal_entry_set_sector(je, x)		do { (je)->u.s.sector_lo = cpu_to_le32(x); smp_wmb(); WRITE_ONCE((je)->u.s.sector_hi, cpu_to_le32((x) >> 32)); } while (0)
#endif
#define journal_entry_get_sector(je)		le64_to_cpu((je)->u.sector)
#define journal_entry_is_unused(je)		((je)->u.s.sector_hi == cpu_to_le32(-1))
#define journal_entry_set_unused(je)		do { ((je)->u.s.sector_hi = cpu_to_le32(-1)); } while (0)
#define journal_entry_is_inprogress(je)		((je)->u.s.sector_hi == cpu_to_le32(-2))
#define journal_entry_set_inprogress(je)	do { ((je)->u.s.sector_hi = cpu_to_le32(-2)); } while (0)

#define JOURNAL_BLOCK_SECTORS		8
#define JOURNAL_SECTOR_DATA		((1 << SECTOR_SHIFT) - sizeof(commit_id_t))
#define JOURNAL_MAC_SIZE		(JOURNAL_MAC_PER_SECTOR * JOURNAL_BLOCK_SECTORS)

struct journal_sector {
	__u8 entries[JOURNAL_SECTOR_DATA - JOURNAL_MAC_PER_SECTOR];
	__u8 mac[JOURNAL_MAC_PER_SECTOR];
	commit_id_t commit_id;
};

#define MAX_TAG_SIZE			(JOURNAL_SECTOR_DATA - JOURNAL_MAC_PER_SECTOR - offsetof(struct journal_entry, last_bytes[MAX_SECTORS_PER_BLOCK]))

#define METADATA_PADDING_SECTORS	8

#define N_COMMIT_IDS			4

static unsigned char prev_commit_seq(unsigned char seq)
{
	return (seq + N_COMMIT_IDS - 1) % N_COMMIT_IDS;
}

static unsigned char next_commit_seq(unsigned char seq)
{
	return (seq + 1) % N_COMMIT_IDS;
}

/*
 * In-memory structures
 */

struct journal_node {
	struct rb_node node;
	sector_t sector;
};

struct alg_spec {
	char *alg_string;
	char *key_string;
	__u8 *key;
	unsigned key_size;
};

struct dm_integrity_c {
	struct dm_dev *dev;
	struct dm_dev *meta_dev;
	unsigned tag_size;
	__s8 log2_tag_size;
	sector_t start;
	mempool_t journal_io_mempool;
	struct dm_io_client *io;
	struct dm_bufio_client *bufio;
	struct workqueue_struct *metadata_wq;
	struct superblock *sb;
	unsigned journal_pages;
	unsigned n_bitmap_blocks;

	struct page_list *journal;
	struct page_list *journal_io;
	struct page_list *journal_xor;
	struct page_list *recalc_bitmap;
	struct page_list *may_write_bitmap;
	struct bitmap_block_status *bbs;
	unsigned bitmap_flush_interval;
	int synchronous_mode;
	struct bio_list synchronous_bios;
	struct delayed_work bitmap_flush_work;

	struct crypto_skcipher *journal_crypt;
	struct scatterlist **journal_scatterlist;
	struct scatterlist **journal_io_scatterlist;
	struct skcipher_request **sk_requests;

	struct crypto_shash *journal_mac;

	struct journal_node *journal_tree;
	struct rb_root journal_tree_root;

	sector_t provided_data_sectors;

	unsigned short journal_entry_size;
	unsigned char journal_entries_per_sector;
	unsigned char journal_section_entries;
	unsigned short journal_section_sectors;
	unsigned journal_sections;
	unsigned journal_entries;
	sector_t data_device_sectors;
	sector_t meta_device_sectors;
	unsigned initial_sectors;
	unsigned metadata_run;
	__s8 log2_metadata_run;
	__u8 log2_buffer_sectors;
	__u8 sectors_per_block;
	__u8 log2_blocks_per_bitmap_bit;

	unsigned char mode;

	int failed;

	struct crypto_shash *internal_hash;

	struct dm_target *ti;

	/* these variables are locked with endio_wait.lock */
	struct rb_root in_progress;
	struct list_head wait_list;
	wait_queue_head_t endio_wait;
	struct workqueue_struct *wait_wq;
	struct workqueue_struct *offload_wq;

	unsigned char commit_seq;
	commit_id_t commit_ids[N_COMMIT_IDS];

	unsigned committed_section;
	unsigned n_committed_sections;

	unsigned uncommitted_section;
	unsigned n_uncommitted_sections;

	unsigned free_section;
	unsigned char free_section_entry;
	unsigned free_sectors;

	unsigned free_sectors_threshold;

	struct workqueue_struct *commit_wq;
	struct work_struct commit_work;

	struct workqueue_struct *writer_wq;
	struct work_struct writer_work;

	struct workqueue_struct *recalc_wq;
	struct work_struct recalc_work;
	u8 *recalc_buffer;
	u8 *recalc_tags;

	struct bio_list flush_bio_list;

	unsigned long autocommit_jiffies;
	struct timer_list autocommit_timer;
	unsigned autocommit_msec;

	wait_queue_head_t copy_to_journal_wait;

	struct completion crypto_backoff;

	bool journal_uptodate;
	bool just_formatted;
	bool recalculate_flag;
	bool reset_recalculate_flag;
	bool discard;
	bool fix_padding;
	bool fix_hmac;
	bool legacy_recalculate;

	struct alg_spec internal_hash_alg;
	struct alg_spec journal_crypt_alg;
	struct alg_spec journal_mac_alg;

	atomic64_t number_of_mismatches;

	struct notifier_block reboot_notifier;
};

struct dm_integrity_range {
	sector_t logical_sector;
	sector_t n_sectors;
	bool waiting;
	union {
		struct rb_node node;
		struct {
			struct task_struct *task;
			struct list_head wait_entry;
		};
	};
};

struct dm_integrity_io {
	struct work_struct work;

	struct dm_integrity_c *ic;
	enum req_opf op;
	bool fua;

	struct dm_integrity_range range;

	sector_t metadata_block;
	unsigned metadata_offset;

	atomic_t in_flight;
	blk_status_t bi_status;

	struct completion *completion;

	struct dm_bio_details bio_details;
};

struct journal_completion {
	struct dm_integrity_c *ic;
	atomic_t in_flight;
	struct completion comp;
};

struct journal_io {
	struct dm_integrity_range range;
	struct journal_completion *comp;
};

struct bitmap_block_status {
	struct work_struct work;
	struct dm_integrity_c *ic;
	unsigned idx;
	unsigned long *bitmap;
	struct bio_list bio_queue;
	spinlock_t bio_queue_lock;

};

static struct kmem_cache *journal_io_cache;

#define JOURNAL_IO_MEMPOOL	32

#ifdef DEBUG_PRINT
#define DEBUG_print(x, ...)	printk(KERN_DEBUG x, ##__VA_ARGS__)
static void __DEBUG_bytes(__u8 *bytes, size_t len, const char *msg, ...)
{
	va_list args;
	va_start(args, msg);
	vprintk(msg, args);
	va_end(args);
	if (len)
		pr_cont(":");
	while (len) {
		pr_cont(" %02x", *bytes);
		bytes++;
		len--;
	}
	pr_cont("\n");
}
#define DEBUG_bytes(bytes, len, msg, ...)	__DEBUG_bytes(bytes, len, KERN_DEBUG msg, ##__VA_ARGS__)
#else
#define DEBUG_print(x, ...)			do { } while (0)
#define DEBUG_bytes(bytes, len, msg, ...)	do { } while (0)
#endif

static void dm_integrity_prepare(struct request *rq)
{
}

static void dm_integrity_complete(struct request *rq, unsigned int nr_bytes)
{
}

/*
 * DM Integrity profile, protection is performed layer above (dm-crypt)
 */
static const struct blk_integrity_profile dm_integrity_profile = {
	.name			= "DM-DIF-EXT-TAG",
	.generate_fn		= NULL,
	.verify_fn		= NULL,
	.prepare_fn		= dm_integrity_prepare,
	.complete_fn		= dm_integrity_complete,
};

static void dm_integrity_map_continue(struct dm_integrity_io *dio, bool from_map);
static void integrity_bio_wait(struct work_struct *w);
static void dm_integrity_dtr(struct dm_target *ti);

static void dm_integrity_io_error(struct dm_integrity_c *ic, const char *msg, int err)
{
	if (err == -EILSEQ)
		atomic64_inc(&ic->number_of_mismatches);
	if (!cmpxchg(&ic->failed, 0, err))
		DMERR("Error on %s: %d", msg, err);
}

static int dm_integrity_failed(struct dm_integrity_c *ic)
{
	return READ_ONCE(ic->failed);
}

static bool dm_integrity_disable_recalculate(struct dm_integrity_c *ic)
{
	if (ic->legacy_recalculate)
		return false;
	if (!(ic->sb->flags & cpu_to_le32(SB_FLAG_FIXED_HMAC)) ?
	    ic->internal_hash_alg.key || ic->journal_mac_alg.key :
	    ic->internal_hash_alg.key && !ic->journal_mac_alg.key)
		return true;
	return false;
}

static commit_id_t dm_integrity_commit_id(struct dm_integrity_c *ic, unsigned i,
					  unsigned j, unsigned char seq)
{
	/*
	 * Xor the number with section and sector, so that if a piece of
	 * journal is written at wrong place, it is detected.
	 */
	return ic->commit_ids[seq] ^ cpu_to_le64(((__u64)i << 32) ^ j);
}

static void get_area_and_offset(struct dm_integrity_c *ic, sector_t data_sector,
				sector_t *area, sector_t *offset)
{
	if (!ic->meta_dev) {
		__u8 log2_interleave_sectors = ic->sb->log2_interleave_sectors;
		*area = data_sector >> log2_interleave_sectors;
		*offset = (unsigned)data_sector & ((1U << log2_interleave_sectors) - 1);
	} else {
		*area = 0;
		*offset = data_sector;
	}
}

#define sector_to_block(ic, n)						\
do {									\
	BUG_ON((n) & (unsigned)((ic)->sectors_per_block - 1));		\
	(n) >>= (ic)->sb->log2_sectors_per_block;			\
} while (0)

static __u64 get_metadata_sector_and_offset(struct dm_integrity_c *ic, sector_t area,
					    sector_t offset, unsigned *metadata_offset)
{
	__u64 ms;
	unsigned mo;

	ms = area << ic->sb->log2_interleave_sectors;
	if (likely(ic->log2_metadata_run >= 0))
		ms += area << ic->log2_metadata_run;
	else
		ms += area * ic->metadata_run;
	ms >>= ic->log2_buffer_sectors;

	sector_to_block(ic, offset);

	if (likely(ic->log2_tag_size >= 0)) {
		ms += offset >> (SECTOR_SHIFT + ic->log2_buffer_sectors - ic->log2_tag_size);
		mo = (offset << ic->log2_tag_size) & ((1U << SECTOR_SHIFT << ic->log2_buffer_sectors) - 1);
	} else {
		ms += (__u64)offset * ic->tag_size >> (SECTOR_SHIFT + ic->log2_buffer_sectors);
		mo = (offset * ic->tag_size) & ((1U << SECTOR_SHIFT << ic->log2_buffer_sectors) - 1);
	}
	*metadata_offset = mo;
	return ms;
}

static sector_t get_data_sector(struct dm_integrity_c *ic, sector_t area, sector_t offset)
{
	sector_t result;

	if (ic->meta_dev)
		return offset;

	result = area << ic->sb->log2_interleave_sectors;
	if (likely(ic->log2_metadata_run >= 0))
		result += (area + 1) << ic->log2_metadata_run;
	else
		result += (area + 1) * ic->metadata_run;

	result += (sector_t)ic->initial_sectors + offset;
	result += ic->start;

	return result;
}

static void wraparound_section(struct dm_integrity_c *ic, unsigned *sec_ptr)
{
	if (unlikely(*sec_ptr >= ic->journal_sections))
		*sec_ptr -= ic->journal_sections;
}

static void sb_set_version(struct dm_integrity_c *ic)
{
	if (ic->sb->flags & cpu_to_le32(SB_FLAG_FIXED_HMAC))
		ic->sb->version = SB_VERSION_5;
	else if (ic->sb->flags & cpu_to_le32(SB_FLAG_FIXED_PADDING))
		ic->sb->version = SB_VERSION_4;
	else if (ic->mode == 'B' || ic->sb->flags & cpu_to_le32(SB_FLAG_DIRTY_BITMAP))
		ic->sb->version = SB_VERSION_3;
	else if (ic->meta_dev || ic->sb->flags & cpu_to_le32(SB_FLAG_RECALCULATING))
		ic->sb->version = SB_VERSION_2;
	else
		ic->sb->version = SB_VERSION_1;
}

static int sb_mac(struct dm_integrity_c *ic, bool wr)
{
	SHASH_DESC_ON_STACK(desc, ic->journal_mac);
	int r;
	unsigned size = crypto_shash_digestsize(ic->journal_mac);

	if (sizeof(struct superblock) + size > 1 << SECTOR_SHIFT) {
		dm_integrity_io_error(ic, "digest is too long", -EINVAL);
		return -EINVAL;
	}

	desc->tfm = ic->journal_mac;

	r = crypto_shash_init(desc);
	if (unlikely(r < 0)) {
		dm_integrity_io_error(ic, "crypto_shash_init", r);
		return r;
	}

	r = crypto_shash_update(desc, (__u8 *)ic->sb, (1 << SECTOR_SHIFT) - size);
	if (unlikely(r < 0)) {
		dm_integrity_io_error(ic, "crypto_shash_update", r);
		return r;
	}

	if (likely(wr)) {
		r = crypto_shash_final(desc, (__u8 *)ic->sb + (1 << SECTOR_SHIFT) - size);
		if (unlikely(r < 0)) {
			dm_integrity_io_error(ic, "crypto_shash_final", r);
			return r;
		}
	} else {
		__u8 result[HASH_MAX_DIGESTSIZE];
		r = crypto_shash_final(desc, result);
		if (unlikely(r < 0)) {
			dm_integrity_io_error(ic, "crypto_shash_final", r);
			return r;
		}
		if (memcmp((__u8 *)ic->sb + (1 << SECTOR_SHIFT) - size, result, size)) {
			dm_integrity_io_error(ic, "superblock mac", -EILSEQ);
			dm_audit_log_target(DM_MSG_PREFIX, "mac-superblock", ic->ti, 0);
			return -EILSEQ;
		}
	}

	return 0;
}

static int sync_rw_sb(struct dm_integrity_c *ic, int op, int op_flags)
{
	struct dm_io_request io_req;
	struct dm_io_region io_loc;
	int r;

	io_req.bi_op = op;
	io_req.bi_op_flags = op_flags;
	io_req.mem.type = DM_IO_KMEM;
	io_req.mem.ptr.addr = ic->sb;
	io_req.notify.fn = NULL;
	io_req.client = ic->io;
	io_loc.bdev = ic->meta_dev ? ic->meta_dev->bdev : ic->dev->bdev;
	io_loc.sector = ic->start;
	io_loc.count = SB_SECTORS;

	if (op == REQ_OP_WRITE) {
		sb_set_version(ic);
		if (ic->journal_mac && ic->sb->flags & cpu_to_le32(SB_FLAG_FIXED_HMAC)) {
			r = sb_mac(ic, true);
			if (unlikely(r))
				return r;
		}
	}

	r = dm_io(&io_req, 1, &io_loc, NULL);
	if (unlikely(r))
		return r;

	if (op == REQ_OP_READ) {
		if (ic->mode != 'R' && ic->journal_mac && ic->sb->flags & cpu_to_le32(SB_FLAG_FIXED_HMAC)) {
			r = sb_mac(ic, false);
			if (unlikely(r))
				return r;
		}
	}

	return 0;
}

#define BITMAP_OP_TEST_ALL_SET		0
#define BITMAP_OP_TEST_ALL_CLEAR	1
#define BITMAP_OP_SET			2
#define BITMAP_OP_CLEAR			3

static bool block_bitmap_op(struct dm_integrity_c *ic, struct page_list *bitmap,
			    sector_t sector, sector_t n_sectors, int mode)
{
	unsigned long bit, end_bit, this_end_bit, page, end_page;
	unsigned long *data;

	if (unlikely(((sector | n_sectors) & ((1 << ic->sb->log2_sectors_per_block) - 1)) != 0)) {
		DMCRIT("invalid bitmap access (%llx,%llx,%d,%d,%d)",
			sector,
			n_sectors,
			ic->sb->log2_sectors_per_block,
			ic->log2_blocks_per_bitmap_bit,
			mode);
		BUG();
	}

	if (unlikely(!n_sectors))
		return true;

	bit = sector >> (ic->sb->log2_sectors_per_block + ic->log2_blocks_per_bitmap_bit);
	end_bit = (sector + n_sectors - 1) >>
		(ic->sb->log2_sectors_per_block + ic->log2_blocks_per_bitmap_bit);

	page = bit / (PAGE_SIZE * 8);
	bit %= PAGE_SIZE * 8;

	end_page = end_bit / (PAGE_SIZE * 8);
	end_bit %= PAGE_SIZE * 8;

repeat:
	if (page < end_page) {
		this_end_bit = PAGE_SIZE * 8 - 1;
	} else {
		this_end_bit = end_bit;
	}

	data = lowmem_page_address(bitmap[page].page);

	if (mode == BITMAP_OP_TEST_ALL_SET) {
		while (bit <= this_end_bit) {
			if (!(bit % BITS_PER_LONG) && this_end_bit >= bit + BITS_PER_LONG - 1) {
				do {
					if (data[bit / BITS_PER_LONG] != -1)
						return false;
					bit += BITS_PER_LONG;
				} while (this_end_bit >= bit + BITS_PER_LONG - 1);
				continue;
			}
			if (!test_bit(bit, data))
				return false;
			bit++;
		}
	} else if (mode == BITMAP_OP_TEST_ALL_CLEAR) {
		while (bit <= this_end_bit) {
			if (!(bit % BITS_PER_LONG) && this_end_bit >= bit + BITS_PER_LONG - 1) {
				do {
					if (data[bit / BITS_PER_LONG] != 0)
						return false;
					bit += BITS_PER_LONG;
				} while (this_end_bit >= bit + BITS_PER_LONG - 1);
				continue;
			}
			if (test_bit(bit, data))
				return false;
			bit++;
		}
	} else if (mode == BITMAP_OP_SET) {
		while (bit <= this_end_bit) {
			if (!(bit % BITS_PER_LONG) && this_end_bit >= bit + BITS_PER_LONG - 1) {
				do {
					data[bit / BITS_PER_LONG] = -1;
					bit += BITS_PER_LONG;
				} while (this_end_bit >= bit + BITS_PER_LONG - 1);
				continue;
			}
			__set_bit(bit, data);
			bit++;
		}
	} else if (mode == BITMAP_OP_CLEAR) {
		if (!bit && this_end_bit == PAGE_SIZE * 8 - 1)
			clear_page(data);
		else while (bit <= this_end_bit) {
			if (!(bit % BITS_PER_LONG) && this_end_bit >= bit + BITS_PER_LONG - 1) {
				do {
					data[bit / BITS_PER_LONG] = 0;
					bit += BITS_PER_LONG;
				} while (this_end_bit >= bit + BITS_PER_LONG - 1);
				continue;
			}
			__clear_bit(bit, data);
			bit++;
		}
	} else {
		BUG();
	}

	if (unlikely(page < end_page)) {
		bit = 0;
		page++;
		goto repeat;
	}

	return true;
}

static void block_bitmap_copy(struct dm_integrity_c *ic, struct page_list *dst, struct page_list *src)
{
	unsigned n_bitmap_pages = DIV_ROUND_UP(ic->n_bitmap_blocks, PAGE_SIZE / BITMAP_BLOCK_SIZE);
	unsigned i;

	for (i = 0; i < n_bitmap_pages; i++) {
		unsigned long *dst_data = lowmem_page_address(dst[i].page);
		unsigned long *src_data = lowmem_page_address(src[i].page);
		copy_page(dst_data, src_data);
	}
}

static struct bitmap_block_status *sector_to_bitmap_block(struct dm_integrity_c *ic, sector_t sector)
{
	unsigned bit = sector >> (ic->sb->log2_sectors_per_block + ic->log2_blocks_per_bitmap_bit);
	unsigned bitmap_block = bit / (BITMAP_BLOCK_SIZE * 8);

	BUG_ON(bitmap_block >= ic->n_bitmap_blocks);
	return &ic->bbs[bitmap_block];
}

static void access_journal_check(struct dm_integrity_c *ic, unsigned section, unsigned offset,
				 bool e, const char *function)
{
#if defined(CONFIG_DM_DEBUG) || defined(INTERNAL_VERIFY)
	unsigned limit = e ? ic->journal_section_entries : ic->journal_section_sectors;

	if (unlikely(section >= ic->journal_sections) ||
	    unlikely(offset >= limit)) {
		DMCRIT("%s: invalid access at (%u,%u), limit (%u,%u)",
		       function, section, offset, ic->journal_sections, limit);
		BUG();
	}
#endif
}

static void page_list_location(struct dm_integrity_c *ic, unsigned section, unsigned offset,
			       unsigned *pl_index, unsigned *pl_offset)
{
	unsigned sector;

	access_journal_check(ic, section, offset, false, "page_list_location");

	sector = section * ic->journal_section_sectors + offset;

	*pl_index = sector >> (PAGE_SHIFT - SECTOR_SHIFT);
	*pl_offset = (sector << SECTOR_SHIFT) & (PAGE_SIZE - 1);
}

static struct journal_sector *access_page_list(struct dm_integrity_c *ic, struct page_list *pl,
					       unsigned section, unsigned offset, unsigned *n_sectors)
{
	unsigned pl_index, pl_offset;
	char *va;

	page_list_location(ic, section, offset, &pl_index, &pl_offset);

	if (n_sectors)
		*n_sectors = (PAGE_SIZE - pl_offset) >> SECTOR_SHIFT;

	va = lowmem_page_address(pl[pl_index].page);

	return (struct journal_sector *)(va + pl_offset);
}

static struct journal_sector *access_journal(struct dm_integrity_c *ic, unsigned section, unsigned offset)
{
	return access_page_list(ic, ic->journal, section, offset, NULL);
}

static struct journal_entry *access_journal_entry(struct dm_integrity_c *ic, unsigned section, unsigned n)
{
	unsigned rel_sector, offset;
	struct journal_sector *js;

	access_journal_check(ic, section, n, true, "access_journal_entry");

	rel_sector = n % JOURNAL_BLOCK_SECTORS;
	offset = n / JOURNAL_BLOCK_SECTORS;

	js = access_journal(ic, section, rel_sector);
	return (struct journal_entry *)((char *)js + offset * ic->journal_entry_size);
}

static struct journal_sector *access_journal_data(struct dm_integrity_c *ic, unsigned section, unsigned n)
{
	n <<= ic->sb->log2_sectors_per_block;

	n += JOURNAL_BLOCK_SECTORS;

	access_journal_check(ic, section, n, false, "access_journal_data");

	return access_journal(ic, section, n);
}

static void section_mac(struct dm_integrity_c *ic, unsigned section, __u8 result[JOURNAL_MAC_SIZE])
{
	SHASH_DESC_ON_STACK(desc, ic->journal_mac);
	int r;
	unsigned j, size;

	desc->tfm = ic->journal_mac;

	r = crypto_shash_init(desc);
	if (unlikely(r < 0)) {
		dm_integrity_io_error(ic, "crypto_shash_init", r);
		goto err;
	}

	if (ic->sb->flags & cpu_to_le32(SB_FLAG_FIXED_HMAC)) {
		__le64 section_le;

		r = crypto_shash_update(desc, (__u8 *)&ic->sb->salt, SALT_SIZE);
		if (unlikely(r < 0)) {
			dm_integrity_io_error(ic, "crypto_shash_update", r);
			goto err;
		}

		section_le = cpu_to_le64(section);
		r = crypto_shash_update(desc, (__u8 *)&section_le, sizeof section_le);
		if (unlikely(r < 0)) {
			dm_integrity_io_error(ic, "crypto_shash_update", r);
			goto err;
		}
	}

	for (j = 0; j < ic->journal_section_entries; j++) {
		struct journal_entry *je = access_journal_entry(ic, section, j);
		r = crypto_shash_update(desc, (__u8 *)&je->u.sector, sizeof je->u.sector);
		if (unlikely(r < 0)) {
			dm_integrity_io_error(ic, "crypto_shash_update", r);
			goto err;
		}
	}

	size = crypto_shash_digestsize(ic->journal_mac);

	if (likely(size <= JOURNAL_MAC_SIZE)) {
		r = crypto_shash_final(desc, result);
		if (unlikely(r < 0)) {
			dm_integrity_io_error(ic, "crypto_shash_final", r);
			goto err;
		}
		memset(result + size, 0, JOURNAL_MAC_SIZE - size);
	} else {
		__u8 digest[HASH_MAX_DIGESTSIZE];

		if (WARN_ON(size > sizeof(digest))) {
			dm_integrity_io_error(ic, "digest_size", -EINVAL);
			goto err;
		}
		r = crypto_shash_final(desc, digest);
		if (unlikely(r < 0)) {
			dm_integrity_io_error(ic, "crypto_shash_final", r);
			goto err;
		}
		memcpy(result, digest, JOURNAL_MAC_SIZE);
	}

	return;
err:
	memset(result, 0, JOURNAL_MAC_SIZE);
}

static void rw_section_mac(struct dm_integrity_c *ic, unsigned section, bool wr)
{
	__u8 result[JOURNAL_MAC_SIZE];
	unsigned j;

	if (!ic->journal_mac)
		return;

	section_mac(ic, section, result);

	for (j = 0; j < JOURNAL_BLOCK_SECTORS; j++) {
		struct journal_sector *js = access_journal(ic, section, j);

		if (likely(wr))
			memcpy(&js->mac, result + (j * JOURNAL_MAC_PER_SECTOR), JOURNAL_MAC_PER_SECTOR);
		else {
			if (memcmp(&js->mac, result + (j * JOURNAL_MAC_PER_SECTOR), JOURNAL_MAC_PER_SECTOR)) {
				dm_integrity_io_error(ic, "journal mac", -EILSEQ);
				dm_audit_log_target(DM_MSG_PREFIX, "mac-journal", ic->ti, 0);
			}
		}
	}
}

static void complete_journal_op(void *context)
{
	struct journal_completion *comp = context;
	BUG_ON(!atomic_read(&comp->in_flight));
	if (likely(atomic_dec_and_test(&comp->in_flight)))
		complete(&comp->comp);
}

static void xor_journal(struct dm_integrity_c *ic, bool encrypt, unsigned section,
			unsigned n_sections, struct journal_completion *comp)
{
	struct async_submit_ctl submit;
	size_t n_bytes = (size_t)(n_sections * ic->journal_section_sectors) << SECTOR_SHIFT;
	unsigned pl_index, pl_offset, section_index;
	struct page_list *source_pl, *target_pl;

	if (likely(encrypt)) {
		source_pl = ic->journal;
		target_pl = ic->journal_io;
	} else {
		source_pl = ic->journal_io;
		target_pl = ic->journal;
	}

	page_list_location(ic, section, 0, &pl_index, &pl_offset);

	atomic_add(roundup(pl_offset + n_bytes, PAGE_SIZE) >> PAGE_SHIFT, &comp->in_flight);

	init_async_submit(&submit, ASYNC_TX_XOR_ZERO_DST, NULL, complete_journal_op, comp, NULL);

	section_index = pl_index;

	do {
		size_t this_step;
		struct page *src_pages[2];
		struct page *dst_page;

		while (unlikely(pl_index == section_index)) {
			unsigned dummy;
			if (likely(encrypt))
				rw_section_mac(ic, section, true);
			section++;
			n_sections--;
			if (!n_sections)
				break;
			page_list_location(ic, section, 0, &section_index, &dummy);
		}

		this_step = min(n_bytes, (size_t)PAGE_SIZE - pl_offset);
		dst_page = target_pl[pl_index].page;
		src_pages[0] = source_pl[pl_index].page;
		src_pages[1] = ic->journal_xor[pl_index].page;

		async_xor(dst_page, src_pages, pl_offset, 2, this_step, &submit);

		pl_index++;
		pl_offset = 0;
		n_bytes -= this_step;
	} while (n_bytes);

	BUG_ON(n_sections);

	async_tx_issue_pending_all();
}

static void complete_journal_encrypt(struct crypto_async_request *req, int err)
{
	struct journal_completion *comp = req->data;
	if (unlikely(err)) {
		if (likely(err == -EINPROGRESS)) {
			complete(&comp->ic->crypto_backoff);
			return;
		}
		dm_integrity_io_error(comp->ic, "asynchronous encrypt", err);
	}
	complete_journal_op(comp);
}

static bool do_crypt(bool encrypt, struct skcipher_request *req, struct journal_completion *comp)
{
	int r;
	skcipher_request_set_callback(req, CRYPTO_TFM_REQ_MAY_BACKLOG,
				      complete_journal_encrypt, comp);
	if (likely(encrypt))
		r = crypto_skcipher_encrypt(req);
	else
		r = crypto_skcipher_decrypt(req);
	if (likely(!r))
		return false;
	if (likely(r == -EINPROGRESS))
		return true;
	if (likely(r == -EBUSY)) {
		wait_for_completion(&comp->ic->crypto_backoff);
		reinit_completion(&comp->ic->crypto_backoff);
		return true;
	}
	dm_integrity_io_error(comp->ic, "encrypt", r);
	return false;
}

static void crypt_journal(struct dm_integrity_c *ic, bool encrypt, unsigned section,
			  unsigned n_sections, struct journal_completion *comp)
{
	struct scatterlist **source_sg;
	struct scatterlist **target_sg;

	atomic_add(2, &comp->in_flight);

	if (likely(encrypt)) {
		source_sg = ic->journal_scatterlist;
		target_sg = ic->journal_io_scatterlist;
	} else {
		source_sg = ic->journal_io_scatterlist;
		target_sg = ic->journal_scatterlist;
	}

	do {
		struct skcipher_request *req;
		unsigned ivsize;
		char *iv;

		if (likely(encrypt))
			rw_section_mac(ic, section, true);

		req = ic->sk_requests[section];
		ivsize = crypto_skcipher_ivsize(ic->journal_crypt);
		iv = req->iv;

		memcpy(iv, iv + ivsize, ivsize);

		req->src = source_sg[section];
		req->dst = target_sg[section];

		if (unlikely(do_crypt(encrypt, req, comp)))
			atomic_inc(&comp->in_flight);

		section++;
		n_sections--;
	} while (n_sections);

	atomic_dec(&comp->in_flight);
	complete_journal_op(comp);
}

static void encrypt_journal(struct dm_integrity_c *ic, bool encrypt, unsigned section,
			    unsigned n_sections, struct journal_completion *comp)
{
	if (ic->journal_xor)
		return xor_journal(ic, encrypt, section, n_sections, comp);
	else
		return crypt_journal(ic, encrypt, section, n_sections, comp);
}

static void complete_journal_io(unsigned long error, void *context)
{
	struct journal_completion *comp = context;
	if (unlikely(error != 0))
		dm_integrity_io_error(comp->ic, "writing journal", -EIO);
	complete_journal_op(comp);
}

static void rw_journal_sectors(struct dm_integrity_c *ic, int op, int op_flags,
			       unsigned sector, unsigned n_sectors, struct journal_completion *comp)
{
	struct dm_io_request io_req;
	struct dm_io_region io_loc;
	unsigned pl_index, pl_offset;
	int r;

	if (unlikely(dm_integrity_failed(ic))) {
		if (comp)
			complete_journal_io(-1UL, comp);
		return;
	}

	pl_index = sector >> (PAGE_SHIFT - SECTOR_SHIFT);
	pl_offset = (sector << SECTOR_SHIFT) & (PAGE_SIZE - 1);

	io_req.bi_op = op;
	io_req.bi_op_flags = op_flags;
	io_req.mem.type = DM_IO_PAGE_LIST;
	if (ic->journal_io)
		io_req.mem.ptr.pl = &ic->journal_io[pl_index];
	else
		io_req.mem.ptr.pl = &ic->journal[pl_index];
	io_req.mem.offset = pl_offset;
	if (likely(comp != NULL)) {
		io_req.notify.fn = complete_journal_io;
		io_req.notify.context = comp;
	} else {
		io_req.notify.fn = NULL;
	}
	io_req.client = ic->io;
	io_loc.bdev = ic->meta_dev ? ic->meta_dev->bdev : ic->dev->bdev;
	io_loc.sector = ic->start + SB_SECTORS + sector;
	io_loc.count = n_sectors;

	r = dm_io(&io_req, 1, &io_loc, NULL);
	if (unlikely(r)) {
		dm_integrity_io_error(ic, op == REQ_OP_READ ? "reading journal" : "writing journal", r);
		if (comp) {
			WARN_ONCE(1, "asynchronous dm_io failed: %d", r);
			complete_journal_io(-1UL, comp);
		}
	}
}

static void rw_journal(struct dm_integrity_c *ic, int op, int op_flags, unsigned section,
		       unsigned n_sections, struct journal_completion *comp)
{
	unsigned sector, n_sectors;

	sector = section * ic->journal_section_sectors;
	n_sectors = n_sections * ic->journal_section_sectors;

	rw_journal_sectors(ic, op, op_flags, sector, n_sectors, comp);
}

static void write_journal(struct dm_integrity_c *ic, unsigned commit_start, unsigned commit_sections)
{
	struct journal_completion io_comp;
	struct journal_completion crypt_comp_1;
	struct journal_completion crypt_comp_2;
	unsigned i;

	io_comp.ic = ic;
	init_completion(&io_comp.comp);

	if (commit_start + commit_sections <= ic->journal_sections) {
		io_comp.in_flight = (atomic_t)ATOMIC_INIT(1);
		if (ic->journal_io) {
			crypt_comp_1.ic = ic;
			init_completion(&crypt_comp_1.comp);
			crypt_comp_1.in_flight = (atomic_t)ATOMIC_INIT(0);
			encrypt_journal(ic, true, commit_start, commit_sections, &crypt_comp_1);
			wait_for_completion_io(&crypt_comp_1.comp);
		} else {
			for (i = 0; i < commit_sections; i++)
				rw_section_mac(ic, commit_start + i, true);
		}
		rw_journal(ic, REQ_OP_WRITE, REQ_FUA | REQ_SYNC, commit_start,
			   commit_sections, &io_comp);
	} else {
		unsigned to_end;
		io_comp.in_flight = (atomic_t)ATOMIC_INIT(2);
		to_end = ic->journal_sections - commit_start;
		if (ic->journal_io) {
			crypt_comp_1.ic = ic;
			init_completion(&crypt_comp_1.comp);
			crypt_comp_1.in_flight = (atomic_t)ATOMIC_INIT(0);
			encrypt_journal(ic, true, commit_start, to_end, &crypt_comp_1);
			if (try_wait_for_completion(&crypt_comp_1.comp)) {
				rw_journal(ic, REQ_OP_WRITE, REQ_FUA, commit_start, to_end, &io_comp);
				reinit_completion(&crypt_comp_1.comp);
				crypt_comp_1.in_flight = (atomic_t)ATOMIC_INIT(0);
				encrypt_journal(ic, true, 0, commit_sections - to_end, &crypt_comp_1);
				wait_for_completion_io(&crypt_comp_1.comp);
			} else {
				crypt_comp_2.ic = ic;
				init_completion(&crypt_comp_2.comp);
				crypt_comp_2.in_flight = (atomic_t)ATOMIC_INIT(0);
				encrypt_journal(ic, true, 0, commit_sections - to_end, &crypt_comp_2);
				wait_for_completion_io(&crypt_comp_1.comp);
				rw_journal(ic, REQ_OP_WRITE, REQ_FUA, commit_start, to_end, &io_comp);
				wait_for_completion_io(&crypt_comp_2.comp);
			}
		} else {
			for (i = 0; i < to_end; i++)
				rw_section_mac(ic, commit_start + i, true);
			rw_journal(ic, REQ_OP_WRITE, REQ_FUA, commit_start, to_end, &io_comp);
			for (i = 0; i < commit_sections - to_end; i++)
				rw_section_mac(ic, i, true);
		}
		rw_journal(ic, REQ_OP_WRITE, REQ_FUA, 0, commit_sections - to_end, &io_comp);
	}

	wait_for_completion_io(&io_comp.comp);
}

static void copy_from_journal(struct dm_integrity_c *ic, unsigned section, unsigned offset,
			      unsigned n_sectors, sector_t target, io_notify_fn fn, void *data)
{
	struct dm_io_request io_req;
	struct dm_io_region io_loc;
	int r;
	unsigned sector, pl_index, pl_offset;

	BUG_ON((target | n_sectors | offset) & (unsigned)(ic->sectors_per_block - 1));

	if (unlikely(dm_integrity_failed(ic))) {
		fn(-1UL, data);
		return;
	}

	sector = section * ic->journal_section_sectors + JOURNAL_BLOCK_SECTORS + offset;

	pl_index = sector >> (PAGE_SHIFT - SECTOR_SHIFT);
	pl_offset = (sector << SECTOR_SHIFT) & (PAGE_SIZE - 1);

	io_req.bi_op = REQ_OP_WRITE;
	io_req.bi_op_flags = 0;
	io_req.mem.type = DM_IO_PAGE_LIST;
	io_req.mem.ptr.pl = &ic->journal[pl_index];
	io_req.mem.offset = pl_offset;
	io_req.notify.fn = fn;
	io_req.notify.context = data;
	io_req.client = ic->io;
	io_loc.bdev = ic->dev->bdev;
	io_loc.sector = target;
	io_loc.count = n_sectors;

	r = dm_io(&io_req, 1, &io_loc, NULL);
	if (unlikely(r)) {
		WARN_ONCE(1, "asynchronous dm_io failed: %d", r);
		fn(-1UL, data);
	}
}

static bool ranges_overlap(struct dm_integrity_range *range1, struct dm_integrity_range *range2)
{
	return range1->logical_sector < range2->logical_sector + range2->n_sectors &&
	       range1->logical_sector + range1->n_sectors > range2->logical_sector;
}

static bool add_new_range(struct dm_integrity_c *ic, struct dm_integrity_range *new_range, bool check_waiting)
{
	struct rb_node **n = &ic->in_progress.rb_node;
	struct rb_node *parent;

	BUG_ON((new_range->logical_sector | new_range->n_sectors) & (unsigned)(ic->sectors_per_block - 1));

	if (likely(check_waiting)) {
		struct dm_integrity_range *range;
		list_for_each_entry(range, &ic->wait_list, wait_entry) {
			if (unlikely(ranges_overlap(range, new_range)))
				return false;
		}
	}

	parent = NULL;

	while (*n) {
		struct dm_integrity_range *range = container_of(*n, struct dm_integrity_range, node);

		parent = *n;
		if (new_range->logical_sector + new_range->n_sectors <= range->logical_sector) {
			n = &range->node.rb_left;
		} else if (new_range->logical_sector >= range->logical_sector + range->n_sectors) {
			n = &range->node.rb_right;
		} else {
			return false;
		}
	}

	rb_link_node(&new_range->node, parent, n);
	rb_insert_color(&new_range->node, &ic->in_progress);

	return true;
}

static void remove_range_unlocked(struct dm_integrity_c *ic, struct dm_integrity_range *range)
{
	rb_erase(&range->node, &ic->in_progress);
	while (unlikely(!list_empty(&ic->wait_list))) {
		struct dm_integrity_range *last_range =
			list_first_entry(&ic->wait_list, struct dm_integrity_range, wait_entry);
		struct task_struct *last_range_task;
		last_range_task = last_range->task;
		list_del(&last_range->wait_entry);
		if (!add_new_range(ic, last_range, false)) {
			last_range->task = last_range_task;
			list_add(&last_range->wait_entry, &ic->wait_list);
			break;
		}
		last_range->waiting = false;
		wake_up_process(last_range_task);
	}
}

static void remove_range(struct dm_integrity_c *ic, struct dm_integrity_range *range)
{
	unsigned long flags;

	spin_lock_irqsave(&ic->endio_wait.lock, flags);
	remove_range_unlocked(ic, range);
	spin_unlock_irqrestore(&ic->endio_wait.lock, flags);
}

static void wait_and_add_new_range(struct dm_integrity_c *ic, struct dm_integrity_range *new_range)
{
	new_range->waiting = true;
	list_add_tail(&new_range->wait_entry, &ic->wait_list);
	new_range->task = current;
	do {
		__set_current_state(TASK_UNINTERRUPTIBLE);
		spin_unlock_irq(&ic->endio_wait.lock);
		io_schedule();
		spin_lock_irq(&ic->endio_wait.lock);
	} while (unlikely(new_range->waiting));
}

static void add_new_range_and_wait(struct dm_integrity_c *ic, struct dm_integrity_range *new_range)
{
	if (unlikely(!add_new_range(ic, new_range, true)))
		wait_and_add_new_range(ic, new_range);
}

static void init_journal_node(struct journal_node *node)
{
	RB_CLEAR_NODE(&node->node);
	node->sector = (sector_t)-1;
}

static void add_journal_node(struct dm_integrity_c *ic, struct journal_node *node, sector_t sector)
{
	struct rb_node **link;
	struct rb_node *parent;

	node->sector = sector;
	BUG_ON(!RB_EMPTY_NODE(&node->node));

	link = &ic->journal_tree_root.rb_node;
	parent = NULL;

	while (*link) {
		struct journal_node *j;
		parent = *link;
		j = container_of(parent, struct journal_node, node);
		if (sector < j->sector)
			link = &j->node.rb_left;
		else
			link = &j->node.rb_right;
	}

	rb_link_node(&node->node, parent, link);
	rb_insert_color(&node->node, &ic->journal_tree_root);
}

static void remove_journal_node(struct dm_integrity_c *ic, struct journal_node *node)
{
	BUG_ON(RB_EMPTY_NODE(&node->node));
	rb_erase(&node->node, &ic->journal_tree_root);
	init_journal_node(node);
}

#define NOT_FOUND	(-1U)

static unsigned find_journal_node(struct dm_integrity_c *ic, sector_t sector, sector_t *next_sector)
{
	struct rb_node *n = ic->journal_tree_root.rb_node;
	unsigned found = NOT_FOUND;
	*next_sector = (sector_t)-1;
	while (n) {
		struct journal_node *j = container_of(n, struct journal_node, node);
		if (sector == j->sector) {
			found = j - ic->journal_tree;
		}
		if (sector < j->sector) {
			*next_sector = j->sector;
			n = j->node.rb_left;
		} else {
			n = j->node.rb_right;
		}
	}

	return found;
}

static bool test_journal_node(struct dm_integrity_c *ic, unsigned pos, sector_t sector)
{
	struct journal_node *node, *next_node;
	struct rb_node *next;

	if (unlikely(pos >= ic->journal_entries))
		return false;
	node = &ic->journal_tree[pos];
	if (unlikely(RB_EMPTY_NODE(&node->node)))
		return false;
	if (unlikely(node->sector != sector))
		return false;

	next = rb_next(&node->node);
	if (unlikely(!next))
		return true;

	next_node = container_of(next, struct journal_node, node);
	return next_node->sector != sector;
}

static bool find_newer_committed_node(struct dm_integrity_c *ic, struct journal_node *node)
{
	struct rb_node *next;
	struct journal_node *next_node;
	unsigned next_section;

	BUG_ON(RB_EMPTY_NODE(&node->node));

	next = rb_next(&node->node);
	if (unlikely(!next))
		return false;

	next_node = container_of(next, struct journal_node, node);

	if (next_node->sector != node->sector)
		return false;

	next_section = (unsigned)(next_node - ic->journal_tree) / ic->journal_section_entries;
	if (next_section >= ic->committed_section &&
	    next_section < ic->committed_section + ic->n_committed_sections)
		return true;
	if (next_section + ic->journal_sections < ic->committed_section + ic->n_committed_sections)
		return true;

	return false;
}

#define TAG_READ	0
#define TAG_WRITE	1
#define TAG_CMP		2

static int dm_integrity_rw_tag(struct dm_integrity_c *ic, unsigned char *tag, sector_t *metadata_block,
			       unsigned *metadata_offset, unsigned total_size, int op)
{
#define MAY_BE_FILLER		1
#define MAY_BE_HASH		2
	unsigned hash_offset = 0;
	unsigned may_be = MAY_BE_HASH | (ic->discard ? MAY_BE_FILLER : 0);

	do {
		unsigned char *data, *dp;
		struct dm_buffer *b;
		unsigned to_copy;
		int r;

		r = dm_integrity_failed(ic);
		if (unlikely(r))
			return r;

		data = dm_bufio_read(ic->bufio, *metadata_block, &b);
		if (IS_ERR(data))
			return PTR_ERR(data);

		to_copy = min((1U << SECTOR_SHIFT << ic->log2_buffer_sectors) - *metadata_offset, total_size);
		dp = data + *metadata_offset;
		if (op == TAG_READ) {
			memcpy(tag, dp, to_copy);
		} else if (op == TAG_WRITE) {
			if (memcmp(dp, tag, to_copy)) {
				memcpy(dp, tag, to_copy);
				dm_bufio_mark_partial_buffer_dirty(b, *metadata_offset, *metadata_offset + to_copy);
			}
		} else {
			/* e.g.: op == TAG_CMP */

			if (likely(is_power_of_2(ic->tag_size))) {
				if (unlikely(memcmp(dp, tag, to_copy)))
					if (unlikely(!ic->discard) ||
					    unlikely(memchr_inv(dp, DISCARD_FILLER, to_copy) != NULL)) {
						goto thorough_test;
				}
			} else {
				unsigned i, ts;
thorough_test:
				ts = total_size;

				for (i = 0; i < to_copy; i++, ts--) {
					if (unlikely(dp[i] != tag[i]))
						may_be &= ~MAY_BE_HASH;
					if (likely(dp[i] != DISCARD_FILLER))
						may_be &= ~MAY_BE_FILLER;
					hash_offset++;
					if (unlikely(hash_offset == ic->tag_size)) {
						if (unlikely(!may_be)) {
							dm_bufio_release(b);
							return ts;
						}
						hash_offset = 0;
						may_be = MAY_BE_HASH | (ic->discard ? MAY_BE_FILLER : 0);
					}
				}
			}
		}
		dm_bufio_release(b);

		tag += to_copy;
		*metadata_offset += to_copy;
		if (unlikely(*metadata_offset == 1U << SECTOR_SHIFT << ic->log2_buffer_sectors)) {
			(*metadata_block)++;
			*metadata_offset = 0;
		}

		if (unlikely(!is_power_of_2(ic->tag_size))) {
			hash_offset = (hash_offset + to_copy) % ic->tag_size;
		}

		total_size -= to_copy;
	} while (unlikely(total_size));

	return 0;
#undef MAY_BE_FILLER
#undef MAY_BE_HASH
}

struct flush_request {
	struct dm_io_request io_req;
	struct dm_io_region io_reg;
	struct dm_integrity_c *ic;
	struct completion comp;
};

static void flush_notify(unsigned long error, void *fr_)
{
	struct flush_request *fr = fr_;
	if (unlikely(error != 0))
		dm_integrity_io_error(fr->ic, "flushing disk cache", -EIO);
	complete(&fr->comp);
}

static void dm_integrity_flush_buffers(struct dm_integrity_c *ic, bool flush_data)
{
	int r;

	struct flush_request fr;

	if (!ic->meta_dev)
		flush_data = false;
	if (flush_data) {
		fr.io_req.bi_op = REQ_OP_WRITE,
		fr.io_req.bi_op_flags = REQ_PREFLUSH | REQ_SYNC,
		fr.io_req.mem.type = DM_IO_KMEM,
		fr.io_req.mem.ptr.addr = NULL,
		fr.io_req.notify.fn = flush_notify,
		fr.io_req.notify.context = &fr;
		fr.io_req.client = dm_bufio_get_dm_io_client(ic->bufio),
		fr.io_reg.bdev = ic->dev->bdev,
		fr.io_reg.sector = 0,
		fr.io_reg.count = 0,
		fr.ic = ic;
		init_completion(&fr.comp);
		r = dm_io(&fr.io_req, 1, &fr.io_reg, NULL);
		BUG_ON(r);
	}

	r = dm_bufio_write_dirty_buffers(ic->bufio);
	if (unlikely(r))
		dm_integrity_io_error(ic, "writing tags", r);

	if (flush_data)
		wait_for_completion(&fr.comp);
}

static void sleep_on_endio_wait(struct dm_integrity_c *ic)
{
	DECLARE_WAITQUEUE(wait, current);
	__add_wait_queue(&ic->endio_wait, &wait);
	__set_current_state(TASK_UNINTERRUPTIBLE);
	spin_unlock_irq(&ic->endio_wait.lock);
	io_schedule();
	spin_lock_irq(&ic->endio_wait.lock);
	__remove_wait_queue(&ic->endio_wait, &wait);
}

static void autocommit_fn(struct timer_list *t)
{
	struct dm_integrity_c *ic = from_timer(ic, t, autocommit_timer);

	if (likely(!dm_integrity_failed(ic)))
		queue_work(ic->commit_wq, &ic->commit_work);
}

static void schedule_autocommit(struct dm_integrity_c *ic)
{
	if (!timer_pending(&ic->autocommit_timer))
		mod_timer(&ic->autocommit_timer, jiffies + ic->autocommit_jiffies);
}

static void submit_flush_bio(struct dm_integrity_c *ic, struct dm_integrity_io *dio)
{
	struct bio *bio;
	unsigned long flags;

	spin_lock_irqsave(&ic->endio_wait.lock, flags);
	bio = dm_bio_from_per_bio_data(dio, sizeof(struct dm_integrity_io));
	bio_list_add(&ic->flush_bio_list, bio);
	spin_unlock_irqrestore(&ic->endio_wait.lock, flags);

	queue_work(ic->commit_wq, &ic->commit_work);
}

static void do_endio(struct dm_integrity_c *ic, struct bio *bio)
{
	int r = dm_integrity_failed(ic);
	if (unlikely(r) && !bio->bi_status)
		bio->bi_status = errno_to_blk_status(r);
	if (unlikely(ic->synchronous_mode) && bio_op(bio) == REQ_OP_WRITE) {
		unsigned long flags;
		spin_lock_irqsave(&ic->endio_wait.lock, flags);
		bio_list_add(&ic->synchronous_bios, bio);
		queue_delayed_work(ic->commit_wq, &ic->bitmap_flush_work, 0);
		spin_unlock_irqrestore(&ic->endio_wait.lock, flags);
		return;
	}
	bio_endio(bio);
}

static void do_endio_flush(struct dm_integrity_c *ic, struct dm_integrity_io *dio)
{
	struct bio *bio = dm_bio_from_per_bio_data(dio, sizeof(struct dm_integrity_io));

	if (unlikely(dio->fua) && likely(!bio->bi_status) && likely(!dm_integrity_failed(ic)))
		submit_flush_bio(ic, dio);
	else
		do_endio(ic, bio);
}

static void dec_in_flight(struct dm_integrity_io *dio)
{
	if (atomic_dec_and_test(&dio->in_flight)) {
		struct dm_integrity_c *ic = dio->ic;
		struct bio *bio;

		remove_range(ic, &dio->range);

		if (dio->op == REQ_OP_WRITE || unlikely(dio->op == REQ_OP_DISCARD))
			schedule_autocommit(ic);

		bio = dm_bio_from_per_bio_data(dio, sizeof(struct dm_integrity_io));

		if (unlikely(dio->bi_status) && !bio->bi_status)
			bio->bi_status = dio->bi_status;
		if (likely(!bio->bi_status) && unlikely(bio_sectors(bio) != dio->range.n_sectors)) {
			dio->range.logical_sector += dio->range.n_sectors;
			bio_advance(bio, dio->range.n_sectors << SECTOR_SHIFT);
			INIT_WORK(&dio->work, integrity_bio_wait);
			queue_work(ic->offload_wq, &dio->work);
			return;
		}
		do_endio_flush(ic, dio);
	}
}

static void integrity_end_io(struct bio *bio)
{
	struct dm_integrity_io *dio = dm_per_bio_data(bio, sizeof(struct dm_integrity_io));

	dm_bio_restore(&dio->bio_details, bio);
	if (bio->bi_integrity)
		bio->bi_opf |= REQ_INTEGRITY;

	if (dio->completion)
		complete(dio->completion);

	dec_in_flight(dio);
}

static void integrity_sector_checksum(struct dm_integrity_c *ic, sector_t sector,
				      const char *data, char *result)
{
	__le64 sector_le = cpu_to_le64(sector);
	SHASH_DESC_ON_STACK(req, ic->internal_hash);
	int r;
	unsigned digest_size;

	req->tfm = ic->internal_hash;

	r = crypto_shash_init(req);
	if (unlikely(r < 0)) {
		dm_integrity_io_error(ic, "crypto_shash_init", r);
		goto failed;
	}

	if (ic->sb->flags & cpu_to_le32(SB_FLAG_FIXED_HMAC)) {
		r = crypto_shash_update(req, (__u8 *)&ic->sb->salt, SALT_SIZE);
		if (unlikely(r < 0)) {
			dm_integrity_io_error(ic, "crypto_shash_update", r);
			goto failed;
		}
	}

	r = crypto_shash_update(req, (const __u8 *)&sector_le, sizeof sector_le);
	if (unlikely(r < 0)) {
		dm_integrity_io_error(ic, "crypto_shash_update", r);
		goto failed;
	}

	r = crypto_shash_update(req, data, ic->sectors_per_block << SECTOR_SHIFT);
	if (unlikely(r < 0)) {
		dm_integrity_io_error(ic, "crypto_shash_update", r);
		goto failed;
	}

	r = crypto_shash_final(req, result);
	if (unlikely(r < 0)) {
		dm_integrity_io_error(ic, "crypto_shash_final", r);
		goto failed;
	}

	digest_size = crypto_shash_digestsize(ic->internal_hash);
	if (unlikely(digest_size < ic->tag_size))
		memset(result + digest_size, 0, ic->tag_size - digest_size);

	return;

failed:
	/* this shouldn't happen anyway, the hash functions have no reason to fail */
	get_random_bytes(result, ic->tag_size);
}

static void integrity_metadata(struct work_struct *w)
{
	struct dm_integrity_io *dio = container_of(w, struct dm_integrity_io, work);
	struct dm_integrity_c *ic = dio->ic;

	int r;

	if (ic->internal_hash) {
		struct bvec_iter iter;
		struct bio_vec bv;
		unsigned digest_size = crypto_shash_digestsize(ic->internal_hash);
		struct bio *bio = dm_bio_from_per_bio_data(dio, sizeof(struct dm_integrity_io));
		char *checksums;
		unsigned extra_space = unlikely(digest_size > ic->tag_size) ? digest_size - ic->tag_size : 0;
		char checksums_onstack[max((size_t)HASH_MAX_DIGESTSIZE, MAX_TAG_SIZE)];
		sector_t sector;
		unsigned sectors_to_process;

		if (unlikely(ic->mode == 'R'))
			goto skip_io;

		if (likely(dio->op != REQ_OP_DISCARD))
			checksums = kmalloc((PAGE_SIZE >> SECTOR_SHIFT >> ic->sb->log2_sectors_per_block) * ic->tag_size + extra_space,
					    GFP_NOIO | __GFP_NORETRY | __GFP_NOWARN);
		else
			checksums = kmalloc(PAGE_SIZE, GFP_NOIO | __GFP_NORETRY | __GFP_NOWARN);
		if (!checksums) {
			checksums = checksums_onstack;
			if (WARN_ON(extra_space &&
				    digest_size > sizeof(checksums_onstack))) {
				r = -EINVAL;
				goto error;
			}
		}

		if (unlikely(dio->op == REQ_OP_DISCARD)) {
			sector_t bi_sector = dio->bio_details.bi_iter.bi_sector;
			unsigned bi_size = dio->bio_details.bi_iter.bi_size;
			unsigned max_size = likely(checksums != checksums_onstack) ? PAGE_SIZE : HASH_MAX_DIGESTSIZE;
			unsigned max_blocks = max_size / ic->tag_size;
			memset(checksums, DISCARD_FILLER, max_size);

			while (bi_size) {
				unsigned this_step_blocks = bi_size >> (SECTOR_SHIFT + ic->sb->log2_sectors_per_block);
				this_step_blocks = min(this_step_blocks, max_blocks);
				r = dm_integrity_rw_tag(ic, checksums, &dio->metadata_block, &dio->metadata_offset,
							this_step_blocks * ic->tag_size, TAG_WRITE);
				if (unlikely(r)) {
					if (likely(checksums != checksums_onstack))
						kfree(checksums);
					goto error;
				}

				/*if (bi_size < this_step_blocks << (SECTOR_SHIFT + ic->sb->log2_sectors_per_block)) {
					printk("BUGG: bi_sector: %llx, bi_size: %u\n", bi_sector, bi_size);
					printk("BUGG: this_step_blocks: %u\n", this_step_blocks);
					BUG();
				}*/
				bi_size -= this_step_blocks << (SECTOR_SHIFT + ic->sb->log2_sectors_per_block);
				bi_sector += this_step_blocks << ic->sb->log2_sectors_per_block;
			}

			if (likely(checksums != checksums_onstack))
				kfree(checksums);
			goto skip_io;
		}

		sector = dio->range.logical_sector;
		sectors_to_process = dio->range.n_sectors;

		__bio_for_each_segment(bv, bio, iter, dio->bio_details.bi_iter) {
			unsigned pos;
			char *mem, *checksums_ptr;

again:
			mem = bvec_kmap_local(&bv);
			pos = 0;
			checksums_ptr = checksums;
			do {
				integrity_sector_checksum(ic, sector, mem + pos, checksums_ptr);
				checksums_ptr += ic->tag_size;
				sectors_to_process -= ic->sectors_per_block;
				pos += ic->sectors_per_block << SECTOR_SHIFT;
				sector += ic->sectors_per_block;
			} while (pos < bv.bv_len && sectors_to_process && checksums != checksums_onstack);
			kunmap_local(mem);

			r = dm_integrity_rw_tag(ic, checksums, &dio->metadata_block, &dio->metadata_offset,
						checksums_ptr - checksums, dio->op == REQ_OP_READ ? TAG_CMP : TAG_WRITE);
			if (unlikely(r)) {
				if (r > 0) {
					char b[BDEVNAME_SIZE];
					sector_t s;

					s = sector - ((r + ic->tag_size - 1) / ic->tag_size);
					DMERR_LIMIT("%s: Checksum failed at sector 0x%llx",
						    bio_devname(bio, b), s);
					r = -EILSEQ;
					atomic64_inc(&ic->number_of_mismatches);
					dm_audit_log_bio(DM_MSG_PREFIX, "integrity-checksum",
							 bio, s, 0);
				}
				if (likely(checksums != checksums_onstack))
					kfree(checksums);
				goto error;
			}

			if (!sectors_to_process)
				break;

			if (unlikely(pos < bv.bv_len)) {
				bv.bv_offset += pos;
				bv.bv_len -= pos;
				goto again;
			}
		}

		if (likely(checksums != checksums_onstack))
			kfree(checksums);
	} else {
		struct bio_integrity_payload *bip = dio->bio_details.bi_integrity;

		if (bip) {
			struct bio_vec biv;
			struct bvec_iter iter;
			unsigned data_to_process = dio->range.n_sectors;
			sector_to_block(ic, data_to_process);
			data_to_process *= ic->tag_size;

			bip_for_each_vec(biv, bip, iter) {
				unsigned char *tag;
				unsigned this_len;

				BUG_ON(PageHighMem(biv.bv_page));
				tag = bvec_virt(&biv);
				this_len = min(biv.bv_len, data_to_process);
				r = dm_integrity_rw_tag(ic, tag, &dio->metadata_block, &dio->metadata_offset,
							this_len, dio->op == REQ_OP_READ ? TAG_READ : TAG_WRITE);
				if (unlikely(r))
					goto error;
				data_to_process -= this_len;
				if (!data_to_process)
					break;
			}
		}
	}
skip_io:
	dec_in_flight(dio);
	return;
error:
	dio->bi_status = errno_to_blk_status(r);
	dec_in_flight(dio);
}

static int dm_integrity_map(struct dm_target *ti, struct bio *bio)
{
	struct dm_integrity_c *ic = ti->private;
	struct dm_integrity_io *dio = dm_per_bio_data(bio, sizeof(struct dm_integrity_io));
	struct bio_integrity_payload *bip;

	sector_t area, offset;

	dio->ic = ic;
	dio->bi_status = 0;
	dio->op = bio_op(bio);

	if (unlikely(dio->op == REQ_OP_DISCARD)) {
		if (ti->max_io_len) {
			sector_t sec = dm_target_offset(ti, bio->bi_iter.bi_sector);
			unsigned log2_max_io_len = __fls(ti->max_io_len);
			sector_t start_boundary = sec >> log2_max_io_len;
			sector_t end_boundary = (sec + bio_sectors(bio) - 1) >> log2_max_io_len;
			if (start_boundary < end_boundary) {
				sector_t len = ti->max_io_len - (sec & (ti->max_io_len - 1));
				dm_accept_partial_bio(bio, len);
			}
		}
	}

	if (unlikely(bio->bi_opf & REQ_PREFLUSH)) {
		submit_flush_bio(ic, dio);
		return DM_MAPIO_SUBMITTED;
	}

	dio->range.logical_sector = dm_target_offset(ti, bio->bi_iter.bi_sector);
	dio->fua = dio->op == REQ_OP_WRITE && bio->bi_opf & REQ_FUA;
	if (unlikely(dio->fua)) {
		/*
		 * Don't pass down the FUA flag because we have to flush
		 * disk cache anyway.
		 */
		bio->bi_opf &= ~REQ_FUA;
	}
	if (unlikely(dio->range.logical_sector + bio_sectors(bio) > ic->provided_data_sectors)) {
		DMERR("Too big sector number: 0x%llx + 0x%x > 0x%llx",
		      dio->range.logical_sector, bio_sectors(bio),
		      ic->provided_data_sectors);
		return DM_MAPIO_KILL;
	}
	if (unlikely((dio->range.logical_sector | bio_sectors(bio)) & (unsigned)(ic->sectors_per_block - 1))) {
		DMERR("Bio not aligned on %u sectors: 0x%llx, 0x%x",
		      ic->sectors_per_block,
		      dio->range.logical_sector, bio_sectors(bio));
		return DM_MAPIO_KILL;
	}

	if (ic->sectors_per_block > 1 && likely(dio->op != REQ_OP_DISCARD)) {
		struct bvec_iter iter;
		struct bio_vec bv;
		bio_for_each_segment(bv, bio, iter) {
			if (unlikely(bv.bv_len & ((ic->sectors_per_block << SECTOR_SHIFT) - 1))) {
				DMERR("Bio vector (%u,%u) is not aligned on %u-sector boundary",
					bv.bv_offset, bv.bv_len, ic->sectors_per_block);
				return DM_MAPIO_KILL;
			}
		}
	}

	bip = bio_integrity(bio);
	if (!ic->internal_hash) {
		if (bip) {
			unsigned wanted_tag_size = bio_sectors(bio) >> ic->sb->log2_sectors_per_block;
			if (ic->log2_tag_size >= 0)
				wanted_tag_size <<= ic->log2_tag_size;
			else
				wanted_tag_size *= ic->tag_size;
			if (unlikely(wanted_tag_size != bip->bip_iter.bi_size)) {
				DMERR("Invalid integrity data size %u, expected %u",
				      bip->bip_iter.bi_size, wanted_tag_size);
				return DM_MAPIO_KILL;
			}
		}
	} else {
		if (unlikely(bip != NULL)) {
			DMERR("Unexpected integrity data when using internal hash");
			return DM_MAPIO_KILL;
		}
	}

	if (unlikely(ic->mode == 'R') && unlikely(dio->op != REQ_OP_READ))
		return DM_MAPIO_KILL;

	get_area_and_offset(ic, dio->range.logical_sector, &area, &offset);
	dio->metadata_block = get_metadata_sector_and_offset(ic, area, offset, &dio->metadata_offset);
	bio->bi_iter.bi_sector = get_data_sector(ic, area, offset);

	dm_integrity_map_continue(dio, true);
	return DM_MAPIO_SUBMITTED;
}

static bool __journal_read_write(struct dm_integrity_io *dio, struct bio *bio,
				 unsigned journal_section, unsigned journal_entry)
{
	struct dm_integrity_c *ic = dio->ic;
	sector_t logical_sector;
	unsigned n_sectors;

	logical_sector = dio->range.logical_sector;
	n_sectors = dio->range.n_sectors;
	do {
		struct bio_vec bv = bio_iovec(bio);
		char *mem;

		if (unlikely(bv.bv_len >> SECTOR_SHIFT > n_sectors))
			bv.bv_len = n_sectors << SECTOR_SHIFT;
		n_sectors -= bv.bv_len >> SECTOR_SHIFT;
		bio_advance_iter(bio, &bio->bi_iter, bv.bv_len);
retry_kmap:
<<<<<<< HEAD
		mem = bvec_kmap_local(&bv);
=======
		mem = kmap_local_page(bv.bv_page);
>>>>>>> 33a5c279
		if (likely(dio->op == REQ_OP_WRITE))
			flush_dcache_page(bv.bv_page);

		do {
			struct journal_entry *je = access_journal_entry(ic, journal_section, journal_entry);

			if (unlikely(dio->op == REQ_OP_READ)) {
				struct journal_sector *js;
				char *mem_ptr;
				unsigned s;

				if (unlikely(journal_entry_is_inprogress(je))) {
					flush_dcache_page(bv.bv_page);
					kunmap_local(mem);

					__io_wait_event(ic->copy_to_journal_wait, !journal_entry_is_inprogress(je));
					goto retry_kmap;
				}
				smp_rmb();
				BUG_ON(journal_entry_get_sector(je) != logical_sector);
				js = access_journal_data(ic, journal_section, journal_entry);
				mem_ptr = mem + bv.bv_offset;
				s = 0;
				do {
					memcpy(mem_ptr, js, JOURNAL_SECTOR_DATA);
					*(commit_id_t *)(mem_ptr + JOURNAL_SECTOR_DATA) = je->last_bytes[s];
					js++;
					mem_ptr += 1 << SECTOR_SHIFT;
				} while (++s < ic->sectors_per_block);
#ifdef INTERNAL_VERIFY
				if (ic->internal_hash) {
					char checksums_onstack[max((size_t)HASH_MAX_DIGESTSIZE, MAX_TAG_SIZE)];

					integrity_sector_checksum(ic, logical_sector, mem + bv.bv_offset, checksums_onstack);
					if (unlikely(memcmp(checksums_onstack, journal_entry_tag(ic, je), ic->tag_size))) {
						DMERR_LIMIT("Checksum failed when reading from journal, at sector 0x%llx",
							    logical_sector);
						dm_audit_log_bio(DM_MSG_PREFIX, "journal-checksum",
								 bio, logical_sector, 0);
					}
				}
#endif
			}

			if (!ic->internal_hash) {
				struct bio_integrity_payload *bip = bio_integrity(bio);
				unsigned tag_todo = ic->tag_size;
				char *tag_ptr = journal_entry_tag(ic, je);

				if (bip) do {
					struct bio_vec biv = bvec_iter_bvec(bip->bip_vec, bip->bip_iter);
					unsigned tag_now = min(biv.bv_len, tag_todo);
					char *tag_addr;
					BUG_ON(PageHighMem(biv.bv_page));
					tag_addr = bvec_virt(&biv);
					if (likely(dio->op == REQ_OP_WRITE))
						memcpy(tag_ptr, tag_addr, tag_now);
					else
						memcpy(tag_addr, tag_ptr, tag_now);
					bvec_iter_advance(bip->bip_vec, &bip->bip_iter, tag_now);
					tag_ptr += tag_now;
					tag_todo -= tag_now;
				} while (unlikely(tag_todo)); else {
					if (likely(dio->op == REQ_OP_WRITE))
						memset(tag_ptr, 0, tag_todo);
				}
			}

			if (likely(dio->op == REQ_OP_WRITE)) {
				struct journal_sector *js;
				unsigned s;

				js = access_journal_data(ic, journal_section, journal_entry);
				memcpy(js, mem + bv.bv_offset, ic->sectors_per_block << SECTOR_SHIFT);

				s = 0;
				do {
					je->last_bytes[s] = js[s].commit_id;
				} while (++s < ic->sectors_per_block);

				if (ic->internal_hash) {
					unsigned digest_size = crypto_shash_digestsize(ic->internal_hash);
					if (unlikely(digest_size > ic->tag_size)) {
						char checksums_onstack[HASH_MAX_DIGESTSIZE];
						integrity_sector_checksum(ic, logical_sector, (char *)js, checksums_onstack);
						memcpy(journal_entry_tag(ic, je), checksums_onstack, ic->tag_size);
					} else
						integrity_sector_checksum(ic, logical_sector, (char *)js, journal_entry_tag(ic, je));
				}

				journal_entry_set_sector(je, logical_sector);
			}
			logical_sector += ic->sectors_per_block;

			journal_entry++;
			if (unlikely(journal_entry == ic->journal_section_entries)) {
				journal_entry = 0;
				journal_section++;
				wraparound_section(ic, &journal_section);
			}

			bv.bv_offset += ic->sectors_per_block << SECTOR_SHIFT;
		} while (bv.bv_len -= ic->sectors_per_block << SECTOR_SHIFT);

		if (unlikely(dio->op == REQ_OP_READ))
			flush_dcache_page(bv.bv_page);
		kunmap_local(mem);
	} while (n_sectors);

	if (likely(dio->op == REQ_OP_WRITE)) {
		smp_mb();
		if (unlikely(waitqueue_active(&ic->copy_to_journal_wait)))
			wake_up(&ic->copy_to_journal_wait);
		if (READ_ONCE(ic->free_sectors) <= ic->free_sectors_threshold) {
			queue_work(ic->commit_wq, &ic->commit_work);
		} else {
			schedule_autocommit(ic);
		}
	} else {
		remove_range(ic, &dio->range);
	}

	if (unlikely(bio->bi_iter.bi_size)) {
		sector_t area, offset;

		dio->range.logical_sector = logical_sector;
		get_area_and_offset(ic, dio->range.logical_sector, &area, &offset);
		dio->metadata_block = get_metadata_sector_and_offset(ic, area, offset, &dio->metadata_offset);
		return true;
	}

	return false;
}

static void dm_integrity_map_continue(struct dm_integrity_io *dio, bool from_map)
{
	struct dm_integrity_c *ic = dio->ic;
	struct bio *bio = dm_bio_from_per_bio_data(dio, sizeof(struct dm_integrity_io));
	unsigned journal_section, journal_entry;
	unsigned journal_read_pos;
	struct completion read_comp;
	bool discard_retried = false;
	bool need_sync_io = ic->internal_hash && dio->op == REQ_OP_READ;
	if (unlikely(dio->op == REQ_OP_DISCARD) && ic->mode != 'D')
		need_sync_io = true;

	if (need_sync_io && from_map) {
		INIT_WORK(&dio->work, integrity_bio_wait);
		queue_work(ic->offload_wq, &dio->work);
		return;
	}

lock_retry:
	spin_lock_irq(&ic->endio_wait.lock);
retry:
	if (unlikely(dm_integrity_failed(ic))) {
		spin_unlock_irq(&ic->endio_wait.lock);
		do_endio(ic, bio);
		return;
	}
	dio->range.n_sectors = bio_sectors(bio);
	journal_read_pos = NOT_FOUND;
	if (ic->mode == 'J' && likely(dio->op != REQ_OP_DISCARD)) {
		if (dio->op == REQ_OP_WRITE) {
			unsigned next_entry, i, pos;
			unsigned ws, we, range_sectors;

			dio->range.n_sectors = min(dio->range.n_sectors,
						   (sector_t)ic->free_sectors << ic->sb->log2_sectors_per_block);
			if (unlikely(!dio->range.n_sectors)) {
				if (from_map)
					goto offload_to_thread;
				sleep_on_endio_wait(ic);
				goto retry;
			}
			range_sectors = dio->range.n_sectors >> ic->sb->log2_sectors_per_block;
			ic->free_sectors -= range_sectors;
			journal_section = ic->free_section;
			journal_entry = ic->free_section_entry;

			next_entry = ic->free_section_entry + range_sectors;
			ic->free_section_entry = next_entry % ic->journal_section_entries;
			ic->free_section += next_entry / ic->journal_section_entries;
			ic->n_uncommitted_sections += next_entry / ic->journal_section_entries;
			wraparound_section(ic, &ic->free_section);

			pos = journal_section * ic->journal_section_entries + journal_entry;
			ws = journal_section;
			we = journal_entry;
			i = 0;
			do {
				struct journal_entry *je;

				add_journal_node(ic, &ic->journal_tree[pos], dio->range.logical_sector + i);
				pos++;
				if (unlikely(pos >= ic->journal_entries))
					pos = 0;

				je = access_journal_entry(ic, ws, we);
				BUG_ON(!journal_entry_is_unused(je));
				journal_entry_set_inprogress(je);
				we++;
				if (unlikely(we == ic->journal_section_entries)) {
					we = 0;
					ws++;
					wraparound_section(ic, &ws);
				}
			} while ((i += ic->sectors_per_block) < dio->range.n_sectors);

			spin_unlock_irq(&ic->endio_wait.lock);
			goto journal_read_write;
		} else {
			sector_t next_sector;
			journal_read_pos = find_journal_node(ic, dio->range.logical_sector, &next_sector);
			if (likely(journal_read_pos == NOT_FOUND)) {
				if (unlikely(dio->range.n_sectors > next_sector - dio->range.logical_sector))
					dio->range.n_sectors = next_sector - dio->range.logical_sector;
			} else {
				unsigned i;
				unsigned jp = journal_read_pos + 1;
				for (i = ic->sectors_per_block; i < dio->range.n_sectors; i += ic->sectors_per_block, jp++) {
					if (!test_journal_node(ic, jp, dio->range.logical_sector + i))
						break;
				}
				dio->range.n_sectors = i;
			}
		}
	}
	if (unlikely(!add_new_range(ic, &dio->range, true))) {
		/*
		 * We must not sleep in the request routine because it could
		 * stall bios on current->bio_list.
		 * So, we offload the bio to a workqueue if we have to sleep.
		 */
		if (from_map) {
offload_to_thread:
			spin_unlock_irq(&ic->endio_wait.lock);
			INIT_WORK(&dio->work, integrity_bio_wait);
			queue_work(ic->wait_wq, &dio->work);
			return;
		}
		if (journal_read_pos != NOT_FOUND)
			dio->range.n_sectors = ic->sectors_per_block;
		wait_and_add_new_range(ic, &dio->range);
		/*
		 * wait_and_add_new_range drops the spinlock, so the journal
		 * may have been changed arbitrarily. We need to recheck.
		 * To simplify the code, we restrict I/O size to just one block.
		 */
		if (journal_read_pos != NOT_FOUND) {
			sector_t next_sector;
			unsigned new_pos = find_journal_node(ic, dio->range.logical_sector, &next_sector);
			if (unlikely(new_pos != journal_read_pos)) {
				remove_range_unlocked(ic, &dio->range);
				goto retry;
			}
		}
	}
	if (ic->mode == 'J' && likely(dio->op == REQ_OP_DISCARD) && !discard_retried) {
		sector_t next_sector;
		unsigned new_pos = find_journal_node(ic, dio->range.logical_sector, &next_sector);
		if (unlikely(new_pos != NOT_FOUND) ||
		    unlikely(next_sector < dio->range.logical_sector - dio->range.n_sectors)) {
			remove_range_unlocked(ic, &dio->range);
			spin_unlock_irq(&ic->endio_wait.lock);
			queue_work(ic->commit_wq, &ic->commit_work);
			flush_workqueue(ic->commit_wq);
			queue_work(ic->writer_wq, &ic->writer_work);
			flush_workqueue(ic->writer_wq);
			discard_retried = true;
			goto lock_retry;
		}
	}
	spin_unlock_irq(&ic->endio_wait.lock);

	if (unlikely(journal_read_pos != NOT_FOUND)) {
		journal_section = journal_read_pos / ic->journal_section_entries;
		journal_entry = journal_read_pos % ic->journal_section_entries;
		goto journal_read_write;
	}

	if (ic->mode == 'B' && (dio->op == REQ_OP_WRITE || unlikely(dio->op == REQ_OP_DISCARD))) {
		if (!block_bitmap_op(ic, ic->may_write_bitmap, dio->range.logical_sector,
				     dio->range.n_sectors, BITMAP_OP_TEST_ALL_SET)) {
			struct bitmap_block_status *bbs;

			bbs = sector_to_bitmap_block(ic, dio->range.logical_sector);
			spin_lock(&bbs->bio_queue_lock);
			bio_list_add(&bbs->bio_queue, bio);
			spin_unlock(&bbs->bio_queue_lock);
			queue_work(ic->writer_wq, &bbs->work);
			return;
		}
	}

	dio->in_flight = (atomic_t)ATOMIC_INIT(2);

	if (need_sync_io) {
		init_completion(&read_comp);
		dio->completion = &read_comp;
	} else
		dio->completion = NULL;

	dm_bio_record(&dio->bio_details, bio);
	bio_set_dev(bio, ic->dev->bdev);
	bio->bi_integrity = NULL;
	bio->bi_opf &= ~REQ_INTEGRITY;
	bio->bi_end_io = integrity_end_io;
	bio->bi_iter.bi_size = dio->range.n_sectors << SECTOR_SHIFT;

	if (unlikely(dio->op == REQ_OP_DISCARD) && likely(ic->mode != 'D')) {
		integrity_metadata(&dio->work);
		dm_integrity_flush_buffers(ic, false);

		dio->in_flight = (atomic_t)ATOMIC_INIT(1);
		dio->completion = NULL;

		submit_bio_noacct(bio);

		return;
	}

	submit_bio_noacct(bio);

	if (need_sync_io) {
		wait_for_completion_io(&read_comp);
		if (ic->sb->flags & cpu_to_le32(SB_FLAG_RECALCULATING) &&
		    dio->range.logical_sector + dio->range.n_sectors > le64_to_cpu(ic->sb->recalc_sector))
			goto skip_check;
		if (ic->mode == 'B') {
			if (!block_bitmap_op(ic, ic->recalc_bitmap, dio->range.logical_sector,
					     dio->range.n_sectors, BITMAP_OP_TEST_ALL_CLEAR))
				goto skip_check;
		}

		if (likely(!bio->bi_status))
			integrity_metadata(&dio->work);
		else
skip_check:
			dec_in_flight(dio);

	} else {
		INIT_WORK(&dio->work, integrity_metadata);
		queue_work(ic->metadata_wq, &dio->work);
	}

	return;

journal_read_write:
	if (unlikely(__journal_read_write(dio, bio, journal_section, journal_entry)))
		goto lock_retry;

	do_endio_flush(ic, dio);
}


static void integrity_bio_wait(struct work_struct *w)
{
	struct dm_integrity_io *dio = container_of(w, struct dm_integrity_io, work);

	dm_integrity_map_continue(dio, false);
}

static void pad_uncommitted(struct dm_integrity_c *ic)
{
	if (ic->free_section_entry) {
		ic->free_sectors -= ic->journal_section_entries - ic->free_section_entry;
		ic->free_section_entry = 0;
		ic->free_section++;
		wraparound_section(ic, &ic->free_section);
		ic->n_uncommitted_sections++;
	}
	if (WARN_ON(ic->journal_sections * ic->journal_section_entries !=
		    (ic->n_uncommitted_sections + ic->n_committed_sections) *
		    ic->journal_section_entries + ic->free_sectors)) {
		DMCRIT("journal_sections %u, journal_section_entries %u, "
		       "n_uncommitted_sections %u, n_committed_sections %u, "
		       "journal_section_entries %u, free_sectors %u",
		       ic->journal_sections, ic->journal_section_entries,
		       ic->n_uncommitted_sections, ic->n_committed_sections,
		       ic->journal_section_entries, ic->free_sectors);
	}
}

static void integrity_commit(struct work_struct *w)
{
	struct dm_integrity_c *ic = container_of(w, struct dm_integrity_c, commit_work);
	unsigned commit_start, commit_sections;
	unsigned i, j, n;
	struct bio *flushes;

	del_timer(&ic->autocommit_timer);

	spin_lock_irq(&ic->endio_wait.lock);
	flushes = bio_list_get(&ic->flush_bio_list);
	if (unlikely(ic->mode != 'J')) {
		spin_unlock_irq(&ic->endio_wait.lock);
		dm_integrity_flush_buffers(ic, true);
		goto release_flush_bios;
	}

	pad_uncommitted(ic);
	commit_start = ic->uncommitted_section;
	commit_sections = ic->n_uncommitted_sections;
	spin_unlock_irq(&ic->endio_wait.lock);

	if (!commit_sections)
		goto release_flush_bios;

	i = commit_start;
	for (n = 0; n < commit_sections; n++) {
		for (j = 0; j < ic->journal_section_entries; j++) {
			struct journal_entry *je;
			je = access_journal_entry(ic, i, j);
			io_wait_event(ic->copy_to_journal_wait, !journal_entry_is_inprogress(je));
		}
		for (j = 0; j < ic->journal_section_sectors; j++) {
			struct journal_sector *js;
			js = access_journal(ic, i, j);
			js->commit_id = dm_integrity_commit_id(ic, i, j, ic->commit_seq);
		}
		i++;
		if (unlikely(i >= ic->journal_sections))
			ic->commit_seq = next_commit_seq(ic->commit_seq);
		wraparound_section(ic, &i);
	}
	smp_rmb();

	write_journal(ic, commit_start, commit_sections);

	spin_lock_irq(&ic->endio_wait.lock);
	ic->uncommitted_section += commit_sections;
	wraparound_section(ic, &ic->uncommitted_section);
	ic->n_uncommitted_sections -= commit_sections;
	ic->n_committed_sections += commit_sections;
	spin_unlock_irq(&ic->endio_wait.lock);

	if (READ_ONCE(ic->free_sectors) <= ic->free_sectors_threshold)
		queue_work(ic->writer_wq, &ic->writer_work);

release_flush_bios:
	while (flushes) {
		struct bio *next = flushes->bi_next;
		flushes->bi_next = NULL;
		do_endio(ic, flushes);
		flushes = next;
	}
}

static void complete_copy_from_journal(unsigned long error, void *context)
{
	struct journal_io *io = context;
	struct journal_completion *comp = io->comp;
	struct dm_integrity_c *ic = comp->ic;
	remove_range(ic, &io->range);
	mempool_free(io, &ic->journal_io_mempool);
	if (unlikely(error != 0))
		dm_integrity_io_error(ic, "copying from journal", -EIO);
	complete_journal_op(comp);
}

static void restore_last_bytes(struct dm_integrity_c *ic, struct journal_sector *js,
			       struct journal_entry *je)
{
	unsigned s = 0;
	do {
		js->commit_id = je->last_bytes[s];
		js++;
	} while (++s < ic->sectors_per_block);
}

static void do_journal_write(struct dm_integrity_c *ic, unsigned write_start,
			     unsigned write_sections, bool from_replay)
{
	unsigned i, j, n;
	struct journal_completion comp;
	struct blk_plug plug;

	blk_start_plug(&plug);

	comp.ic = ic;
	comp.in_flight = (atomic_t)ATOMIC_INIT(1);
	init_completion(&comp.comp);

	i = write_start;
	for (n = 0; n < write_sections; n++, i++, wraparound_section(ic, &i)) {
#ifndef INTERNAL_VERIFY
		if (unlikely(from_replay))
#endif
			rw_section_mac(ic, i, false);
		for (j = 0; j < ic->journal_section_entries; j++) {
			struct journal_entry *je = access_journal_entry(ic, i, j);
			sector_t sec, area, offset;
			unsigned k, l, next_loop;
			sector_t metadata_block;
			unsigned metadata_offset;
			struct journal_io *io;

			if (journal_entry_is_unused(je))
				continue;
			BUG_ON(unlikely(journal_entry_is_inprogress(je)) && !from_replay);
			sec = journal_entry_get_sector(je);
			if (unlikely(from_replay)) {
				if (unlikely(sec & (unsigned)(ic->sectors_per_block - 1))) {
					dm_integrity_io_error(ic, "invalid sector in journal", -EIO);
					sec &= ~(sector_t)(ic->sectors_per_block - 1);
				}
			}
			if (unlikely(sec >= ic->provided_data_sectors))
				continue;
			get_area_and_offset(ic, sec, &area, &offset);
			restore_last_bytes(ic, access_journal_data(ic, i, j), je);
			for (k = j + 1; k < ic->journal_section_entries; k++) {
				struct journal_entry *je2 = access_journal_entry(ic, i, k);
				sector_t sec2, area2, offset2;
				if (journal_entry_is_unused(je2))
					break;
				BUG_ON(unlikely(journal_entry_is_inprogress(je2)) && !from_replay);
				sec2 = journal_entry_get_sector(je2);
				if (unlikely(sec2 >= ic->provided_data_sectors))
					break;
				get_area_and_offset(ic, sec2, &area2, &offset2);
				if (area2 != area || offset2 != offset + ((k - j) << ic->sb->log2_sectors_per_block))
					break;
				restore_last_bytes(ic, access_journal_data(ic, i, k), je2);
			}
			next_loop = k - 1;

			io = mempool_alloc(&ic->journal_io_mempool, GFP_NOIO);
			io->comp = &comp;
			io->range.logical_sector = sec;
			io->range.n_sectors = (k - j) << ic->sb->log2_sectors_per_block;

			spin_lock_irq(&ic->endio_wait.lock);
			add_new_range_and_wait(ic, &io->range);

			if (likely(!from_replay)) {
				struct journal_node *section_node = &ic->journal_tree[i * ic->journal_section_entries];

				/* don't write if there is newer committed sector */
				while (j < k && find_newer_committed_node(ic, &section_node[j])) {
					struct journal_entry *je2 = access_journal_entry(ic, i, j);

					journal_entry_set_unused(je2);
					remove_journal_node(ic, &section_node[j]);
					j++;
					sec += ic->sectors_per_block;
					offset += ic->sectors_per_block;
				}
				while (j < k && find_newer_committed_node(ic, &section_node[k - 1])) {
					struct journal_entry *je2 = access_journal_entry(ic, i, k - 1);

					journal_entry_set_unused(je2);
					remove_journal_node(ic, &section_node[k - 1]);
					k--;
				}
				if (j == k) {
					remove_range_unlocked(ic, &io->range);
					spin_unlock_irq(&ic->endio_wait.lock);
					mempool_free(io, &ic->journal_io_mempool);
					goto skip_io;
				}
				for (l = j; l < k; l++) {
					remove_journal_node(ic, &section_node[l]);
				}
			}
			spin_unlock_irq(&ic->endio_wait.lock);

			metadata_block = get_metadata_sector_and_offset(ic, area, offset, &metadata_offset);
			for (l = j; l < k; l++) {
				int r;
				struct journal_entry *je2 = access_journal_entry(ic, i, l);

				if (
#ifndef INTERNAL_VERIFY
				    unlikely(from_replay) &&
#endif
				    ic->internal_hash) {
					char test_tag[max_t(size_t, HASH_MAX_DIGESTSIZE, MAX_TAG_SIZE)];

					integrity_sector_checksum(ic, sec + ((l - j) << ic->sb->log2_sectors_per_block),
								  (char *)access_journal_data(ic, i, l), test_tag);
					if (unlikely(memcmp(test_tag, journal_entry_tag(ic, je2), ic->tag_size))) {
						dm_integrity_io_error(ic, "tag mismatch when replaying journal", -EILSEQ);
						dm_audit_log_target(DM_MSG_PREFIX, "integrity-replay-journal", ic->ti, 0);
					}
				}

				journal_entry_set_unused(je2);
				r = dm_integrity_rw_tag(ic, journal_entry_tag(ic, je2), &metadata_block, &metadata_offset,
							ic->tag_size, TAG_WRITE);
				if (unlikely(r)) {
					dm_integrity_io_error(ic, "reading tags", r);
				}
			}

			atomic_inc(&comp.in_flight);
			copy_from_journal(ic, i, j << ic->sb->log2_sectors_per_block,
					  (k - j) << ic->sb->log2_sectors_per_block,
					  get_data_sector(ic, area, offset),
					  complete_copy_from_journal, io);
skip_io:
			j = next_loop;
		}
	}

	dm_bufio_write_dirty_buffers_async(ic->bufio);

	blk_finish_plug(&plug);

	complete_journal_op(&comp);
	wait_for_completion_io(&comp.comp);

	dm_integrity_flush_buffers(ic, true);
}

static void integrity_writer(struct work_struct *w)
{
	struct dm_integrity_c *ic = container_of(w, struct dm_integrity_c, writer_work);
	unsigned write_start, write_sections;

	unsigned prev_free_sectors;

	/* the following test is not needed, but it tests the replay code */
	if (unlikely(dm_post_suspending(ic->ti)) && !ic->meta_dev)
		return;

	spin_lock_irq(&ic->endio_wait.lock);
	write_start = ic->committed_section;
	write_sections = ic->n_committed_sections;
	spin_unlock_irq(&ic->endio_wait.lock);

	if (!write_sections)
		return;

	do_journal_write(ic, write_start, write_sections, false);

	spin_lock_irq(&ic->endio_wait.lock);

	ic->committed_section += write_sections;
	wraparound_section(ic, &ic->committed_section);
	ic->n_committed_sections -= write_sections;

	prev_free_sectors = ic->free_sectors;
	ic->free_sectors += write_sections * ic->journal_section_entries;
	if (unlikely(!prev_free_sectors))
		wake_up_locked(&ic->endio_wait);

	spin_unlock_irq(&ic->endio_wait.lock);
}

static void recalc_write_super(struct dm_integrity_c *ic)
{
	int r;

	dm_integrity_flush_buffers(ic, false);
	if (dm_integrity_failed(ic))
		return;

	r = sync_rw_sb(ic, REQ_OP_WRITE, 0);
	if (unlikely(r))
		dm_integrity_io_error(ic, "writing superblock", r);
}

static void integrity_recalc(struct work_struct *w)
{
	struct dm_integrity_c *ic = container_of(w, struct dm_integrity_c, recalc_work);
	struct dm_integrity_range range;
	struct dm_io_request io_req;
	struct dm_io_region io_loc;
	sector_t area, offset;
	sector_t metadata_block;
	unsigned metadata_offset;
	sector_t logical_sector, n_sectors;
	__u8 *t;
	unsigned i;
	int r;
	unsigned super_counter = 0;

	DEBUG_print("start recalculation... (position %llx)\n", le64_to_cpu(ic->sb->recalc_sector));

	spin_lock_irq(&ic->endio_wait.lock);

next_chunk:

	if (unlikely(dm_post_suspending(ic->ti)))
		goto unlock_ret;

	range.logical_sector = le64_to_cpu(ic->sb->recalc_sector);
	if (unlikely(range.logical_sector >= ic->provided_data_sectors)) {
		if (ic->mode == 'B') {
			block_bitmap_op(ic, ic->recalc_bitmap, 0, ic->provided_data_sectors, BITMAP_OP_CLEAR);
			DEBUG_print("queue_delayed_work: bitmap_flush_work\n");
			queue_delayed_work(ic->commit_wq, &ic->bitmap_flush_work, 0);
		}
		goto unlock_ret;
	}

	get_area_and_offset(ic, range.logical_sector, &area, &offset);
	range.n_sectors = min((sector_t)RECALC_SECTORS, ic->provided_data_sectors - range.logical_sector);
	if (!ic->meta_dev)
		range.n_sectors = min(range.n_sectors, ((sector_t)1U << ic->sb->log2_interleave_sectors) - (unsigned)offset);

	add_new_range_and_wait(ic, &range);
	spin_unlock_irq(&ic->endio_wait.lock);
	logical_sector = range.logical_sector;
	n_sectors = range.n_sectors;

	if (ic->mode == 'B') {
		if (block_bitmap_op(ic, ic->recalc_bitmap, logical_sector, n_sectors, BITMAP_OP_TEST_ALL_CLEAR)) {
			goto advance_and_next;
		}
		while (block_bitmap_op(ic, ic->recalc_bitmap, logical_sector,
				       ic->sectors_per_block, BITMAP_OP_TEST_ALL_CLEAR)) {
			logical_sector += ic->sectors_per_block;
			n_sectors -= ic->sectors_per_block;
			cond_resched();
		}
		while (block_bitmap_op(ic, ic->recalc_bitmap, logical_sector + n_sectors - ic->sectors_per_block,
				       ic->sectors_per_block, BITMAP_OP_TEST_ALL_CLEAR)) {
			n_sectors -= ic->sectors_per_block;
			cond_resched();
		}
		get_area_and_offset(ic, logical_sector, &area, &offset);
	}

	DEBUG_print("recalculating: %llx, %llx\n", logical_sector, n_sectors);

	if (unlikely(++super_counter == RECALC_WRITE_SUPER)) {
		recalc_write_super(ic);
		if (ic->mode == 'B') {
			queue_delayed_work(ic->commit_wq, &ic->bitmap_flush_work, ic->bitmap_flush_interval);
		}
		super_counter = 0;
	}

	if (unlikely(dm_integrity_failed(ic)))
		goto err;

	io_req.bi_op = REQ_OP_READ;
	io_req.bi_op_flags = 0;
	io_req.mem.type = DM_IO_VMA;
	io_req.mem.ptr.addr = ic->recalc_buffer;
	io_req.notify.fn = NULL;
	io_req.client = ic->io;
	io_loc.bdev = ic->dev->bdev;
	io_loc.sector = get_data_sector(ic, area, offset);
	io_loc.count = n_sectors;

	r = dm_io(&io_req, 1, &io_loc, NULL);
	if (unlikely(r)) {
		dm_integrity_io_error(ic, "reading data", r);
		goto err;
	}

	t = ic->recalc_tags;
	for (i = 0; i < n_sectors; i += ic->sectors_per_block) {
		integrity_sector_checksum(ic, logical_sector + i, ic->recalc_buffer + (i << SECTOR_SHIFT), t);
		t += ic->tag_size;
	}

	metadata_block = get_metadata_sector_and_offset(ic, area, offset, &metadata_offset);

	r = dm_integrity_rw_tag(ic, ic->recalc_tags, &metadata_block, &metadata_offset, t - ic->recalc_tags, TAG_WRITE);
	if (unlikely(r)) {
		dm_integrity_io_error(ic, "writing tags", r);
		goto err;
	}

	if (ic->mode == 'B') {
		sector_t start, end;
		start = (range.logical_sector >>
			 (ic->sb->log2_sectors_per_block + ic->log2_blocks_per_bitmap_bit)) <<
			(ic->sb->log2_sectors_per_block + ic->log2_blocks_per_bitmap_bit);
		end = ((range.logical_sector + range.n_sectors) >>
		       (ic->sb->log2_sectors_per_block + ic->log2_blocks_per_bitmap_bit)) <<
			(ic->sb->log2_sectors_per_block + ic->log2_blocks_per_bitmap_bit);
		block_bitmap_op(ic, ic->recalc_bitmap, start, end - start, BITMAP_OP_CLEAR);
	}

advance_and_next:
	cond_resched();

	spin_lock_irq(&ic->endio_wait.lock);
	remove_range_unlocked(ic, &range);
	ic->sb->recalc_sector = cpu_to_le64(range.logical_sector + range.n_sectors);
	goto next_chunk;

err:
	remove_range(ic, &range);
	return;

unlock_ret:
	spin_unlock_irq(&ic->endio_wait.lock);

	recalc_write_super(ic);
}

static void bitmap_block_work(struct work_struct *w)
{
	struct bitmap_block_status *bbs = container_of(w, struct bitmap_block_status, work);
	struct dm_integrity_c *ic = bbs->ic;
	struct bio *bio;
	struct bio_list bio_queue;
	struct bio_list waiting;

	bio_list_init(&waiting);

	spin_lock(&bbs->bio_queue_lock);
	bio_queue = bbs->bio_queue;
	bio_list_init(&bbs->bio_queue);
	spin_unlock(&bbs->bio_queue_lock);

	while ((bio = bio_list_pop(&bio_queue))) {
		struct dm_integrity_io *dio;

		dio = dm_per_bio_data(bio, sizeof(struct dm_integrity_io));

		if (block_bitmap_op(ic, ic->may_write_bitmap, dio->range.logical_sector,
				    dio->range.n_sectors, BITMAP_OP_TEST_ALL_SET)) {
			remove_range(ic, &dio->range);
			INIT_WORK(&dio->work, integrity_bio_wait);
			queue_work(ic->offload_wq, &dio->work);
		} else {
			block_bitmap_op(ic, ic->journal, dio->range.logical_sector,
					dio->range.n_sectors, BITMAP_OP_SET);
			bio_list_add(&waiting, bio);
		}
	}

	if (bio_list_empty(&waiting))
		return;

	rw_journal_sectors(ic, REQ_OP_WRITE, REQ_FUA | REQ_SYNC,
			   bbs->idx * (BITMAP_BLOCK_SIZE >> SECTOR_SHIFT),
			   BITMAP_BLOCK_SIZE >> SECTOR_SHIFT, NULL);

	while ((bio = bio_list_pop(&waiting))) {
		struct dm_integrity_io *dio = dm_per_bio_data(bio, sizeof(struct dm_integrity_io));

		block_bitmap_op(ic, ic->may_write_bitmap, dio->range.logical_sector,
				dio->range.n_sectors, BITMAP_OP_SET);

		remove_range(ic, &dio->range);
		INIT_WORK(&dio->work, integrity_bio_wait);
		queue_work(ic->offload_wq, &dio->work);
	}

	queue_delayed_work(ic->commit_wq, &ic->bitmap_flush_work, ic->bitmap_flush_interval);
}

static void bitmap_flush_work(struct work_struct *work)
{
	struct dm_integrity_c *ic = container_of(work, struct dm_integrity_c, bitmap_flush_work.work);
	struct dm_integrity_range range;
	unsigned long limit;
	struct bio *bio;

	dm_integrity_flush_buffers(ic, false);

	range.logical_sector = 0;
	range.n_sectors = ic->provided_data_sectors;

	spin_lock_irq(&ic->endio_wait.lock);
	add_new_range_and_wait(ic, &range);
	spin_unlock_irq(&ic->endio_wait.lock);

	dm_integrity_flush_buffers(ic, true);

	limit = ic->provided_data_sectors;
	if (ic->sb->flags & cpu_to_le32(SB_FLAG_RECALCULATING)) {
		limit = le64_to_cpu(ic->sb->recalc_sector)
			>> (ic->sb->log2_sectors_per_block + ic->log2_blocks_per_bitmap_bit)
			<< (ic->sb->log2_sectors_per_block + ic->log2_blocks_per_bitmap_bit);
	}
	/*DEBUG_print("zeroing journal\n");*/
	block_bitmap_op(ic, ic->journal, 0, limit, BITMAP_OP_CLEAR);
	block_bitmap_op(ic, ic->may_write_bitmap, 0, limit, BITMAP_OP_CLEAR);

	rw_journal_sectors(ic, REQ_OP_WRITE, REQ_FUA | REQ_SYNC, 0,
			   ic->n_bitmap_blocks * (BITMAP_BLOCK_SIZE >> SECTOR_SHIFT), NULL);

	spin_lock_irq(&ic->endio_wait.lock);
	remove_range_unlocked(ic, &range);
	while (unlikely((bio = bio_list_pop(&ic->synchronous_bios)) != NULL)) {
		bio_endio(bio);
		spin_unlock_irq(&ic->endio_wait.lock);
		spin_lock_irq(&ic->endio_wait.lock);
	}
	spin_unlock_irq(&ic->endio_wait.lock);
}


static void init_journal(struct dm_integrity_c *ic, unsigned start_section,
			 unsigned n_sections, unsigned char commit_seq)
{
	unsigned i, j, n;

	if (!n_sections)
		return;

	for (n = 0; n < n_sections; n++) {
		i = start_section + n;
		wraparound_section(ic, &i);
		for (j = 0; j < ic->journal_section_sectors; j++) {
			struct journal_sector *js = access_journal(ic, i, j);
			memset(&js->entries, 0, JOURNAL_SECTOR_DATA);
			js->commit_id = dm_integrity_commit_id(ic, i, j, commit_seq);
		}
		for (j = 0; j < ic->journal_section_entries; j++) {
			struct journal_entry *je = access_journal_entry(ic, i, j);
			journal_entry_set_unused(je);
		}
	}

	write_journal(ic, start_section, n_sections);
}

static int find_commit_seq(struct dm_integrity_c *ic, unsigned i, unsigned j, commit_id_t id)
{
	unsigned char k;
	for (k = 0; k < N_COMMIT_IDS; k++) {
		if (dm_integrity_commit_id(ic, i, j, k) == id)
			return k;
	}
	dm_integrity_io_error(ic, "journal commit id", -EIO);
	return -EIO;
}

static void replay_journal(struct dm_integrity_c *ic)
{
	unsigned i, j;
	bool used_commit_ids[N_COMMIT_IDS];
	unsigned max_commit_id_sections[N_COMMIT_IDS];
	unsigned write_start, write_sections;
	unsigned continue_section;
	bool journal_empty;
	unsigned char unused, last_used, want_commit_seq;

	if (ic->mode == 'R')
		return;

	if (ic->journal_uptodate)
		return;

	last_used = 0;
	write_start = 0;

	if (!ic->just_formatted) {
		DEBUG_print("reading journal\n");
		rw_journal(ic, REQ_OP_READ, 0, 0, ic->journal_sections, NULL);
		if (ic->journal_io)
			DEBUG_bytes(lowmem_page_address(ic->journal_io[0].page), 64, "read journal");
		if (ic->journal_io) {
			struct journal_completion crypt_comp;
			crypt_comp.ic = ic;
			init_completion(&crypt_comp.comp);
			crypt_comp.in_flight = (atomic_t)ATOMIC_INIT(0);
			encrypt_journal(ic, false, 0, ic->journal_sections, &crypt_comp);
			wait_for_completion(&crypt_comp.comp);
		}
		DEBUG_bytes(lowmem_page_address(ic->journal[0].page), 64, "decrypted journal");
	}

	if (dm_integrity_failed(ic))
		goto clear_journal;

	journal_empty = true;
	memset(used_commit_ids, 0, sizeof used_commit_ids);
	memset(max_commit_id_sections, 0, sizeof max_commit_id_sections);
	for (i = 0; i < ic->journal_sections; i++) {
		for (j = 0; j < ic->journal_section_sectors; j++) {
			int k;
			struct journal_sector *js = access_journal(ic, i, j);
			k = find_commit_seq(ic, i, j, js->commit_id);
			if (k < 0)
				goto clear_journal;
			used_commit_ids[k] = true;
			max_commit_id_sections[k] = i;
		}
		if (journal_empty) {
			for (j = 0; j < ic->journal_section_entries; j++) {
				struct journal_entry *je = access_journal_entry(ic, i, j);
				if (!journal_entry_is_unused(je)) {
					journal_empty = false;
					break;
				}
			}
		}
	}

	if (!used_commit_ids[N_COMMIT_IDS - 1]) {
		unused = N_COMMIT_IDS - 1;
		while (unused && !used_commit_ids[unused - 1])
			unused--;
	} else {
		for (unused = 0; unused < N_COMMIT_IDS; unused++)
			if (!used_commit_ids[unused])
				break;
		if (unused == N_COMMIT_IDS) {
			dm_integrity_io_error(ic, "journal commit ids", -EIO);
			goto clear_journal;
		}
	}
	DEBUG_print("first unused commit seq %d [%d,%d,%d,%d]\n",
		    unused, used_commit_ids[0], used_commit_ids[1],
		    used_commit_ids[2], used_commit_ids[3]);

	last_used = prev_commit_seq(unused);
	want_commit_seq = prev_commit_seq(last_used);

	if (!used_commit_ids[want_commit_seq] && used_commit_ids[prev_commit_seq(want_commit_seq)])
		journal_empty = true;

	write_start = max_commit_id_sections[last_used] + 1;
	if (unlikely(write_start >= ic->journal_sections))
		want_commit_seq = next_commit_seq(want_commit_seq);
	wraparound_section(ic, &write_start);

	i = write_start;
	for (write_sections = 0; write_sections < ic->journal_sections; write_sections++) {
		for (j = 0; j < ic->journal_section_sectors; j++) {
			struct journal_sector *js = access_journal(ic, i, j);

			if (js->commit_id != dm_integrity_commit_id(ic, i, j, want_commit_seq)) {
				/*
				 * This could be caused by crash during writing.
				 * We won't replay the inconsistent part of the
				 * journal.
				 */
				DEBUG_print("commit id mismatch at position (%u, %u): %d != %d\n",
					    i, j, find_commit_seq(ic, i, j, js->commit_id), want_commit_seq);
				goto brk;
			}
		}
		i++;
		if (unlikely(i >= ic->journal_sections))
			want_commit_seq = next_commit_seq(want_commit_seq);
		wraparound_section(ic, &i);
	}
brk:

	if (!journal_empty) {
		DEBUG_print("replaying %u sections, starting at %u, commit seq %d\n",
			    write_sections, write_start, want_commit_seq);
		do_journal_write(ic, write_start, write_sections, true);
	}

	if (write_sections == ic->journal_sections && (ic->mode == 'J' || journal_empty)) {
		continue_section = write_start;
		ic->commit_seq = want_commit_seq;
		DEBUG_print("continuing from section %u, commit seq %d\n", write_start, ic->commit_seq);
	} else {
		unsigned s;
		unsigned char erase_seq;
clear_journal:
		DEBUG_print("clearing journal\n");

		erase_seq = prev_commit_seq(prev_commit_seq(last_used));
		s = write_start;
		init_journal(ic, s, 1, erase_seq);
		s++;
		wraparound_section(ic, &s);
		if (ic->journal_sections >= 2) {
			init_journal(ic, s, ic->journal_sections - 2, erase_seq);
			s += ic->journal_sections - 2;
			wraparound_section(ic, &s);
			init_journal(ic, s, 1, erase_seq);
		}

		continue_section = 0;
		ic->commit_seq = next_commit_seq(erase_seq);
	}

	ic->committed_section = continue_section;
	ic->n_committed_sections = 0;

	ic->uncommitted_section = continue_section;
	ic->n_uncommitted_sections = 0;

	ic->free_section = continue_section;
	ic->free_section_entry = 0;
	ic->free_sectors = ic->journal_entries;

	ic->journal_tree_root = RB_ROOT;
	for (i = 0; i < ic->journal_entries; i++)
		init_journal_node(&ic->journal_tree[i]);
}

static void dm_integrity_enter_synchronous_mode(struct dm_integrity_c *ic)
{
	DEBUG_print("dm_integrity_enter_synchronous_mode\n");

	if (ic->mode == 'B') {
		ic->bitmap_flush_interval = msecs_to_jiffies(10) + 1;
		ic->synchronous_mode = 1;

		cancel_delayed_work_sync(&ic->bitmap_flush_work);
		queue_delayed_work(ic->commit_wq, &ic->bitmap_flush_work, 0);
		flush_workqueue(ic->commit_wq);
	}
}

static int dm_integrity_reboot(struct notifier_block *n, unsigned long code, void *x)
{
	struct dm_integrity_c *ic = container_of(n, struct dm_integrity_c, reboot_notifier);

	DEBUG_print("dm_integrity_reboot\n");

	dm_integrity_enter_synchronous_mode(ic);

	return NOTIFY_DONE;
}

static void dm_integrity_postsuspend(struct dm_target *ti)
{
	struct dm_integrity_c *ic = (struct dm_integrity_c *)ti->private;
	int r;

	WARN_ON(unregister_reboot_notifier(&ic->reboot_notifier));

	del_timer_sync(&ic->autocommit_timer);

	if (ic->recalc_wq)
		drain_workqueue(ic->recalc_wq);

	if (ic->mode == 'B')
		cancel_delayed_work_sync(&ic->bitmap_flush_work);

	queue_work(ic->commit_wq, &ic->commit_work);
	drain_workqueue(ic->commit_wq);

	if (ic->mode == 'J') {
		if (ic->meta_dev)
			queue_work(ic->writer_wq, &ic->writer_work);
		drain_workqueue(ic->writer_wq);
		dm_integrity_flush_buffers(ic, true);
	}

	if (ic->mode == 'B') {
		dm_integrity_flush_buffers(ic, true);
#if 1
		/* set to 0 to test bitmap replay code */
		init_journal(ic, 0, ic->journal_sections, 0);
		ic->sb->flags &= ~cpu_to_le32(SB_FLAG_DIRTY_BITMAP);
		r = sync_rw_sb(ic, REQ_OP_WRITE, REQ_FUA);
		if (unlikely(r))
			dm_integrity_io_error(ic, "writing superblock", r);
#endif
	}

	BUG_ON(!RB_EMPTY_ROOT(&ic->in_progress));

	ic->journal_uptodate = true;
}

static void dm_integrity_resume(struct dm_target *ti)
{
	struct dm_integrity_c *ic = (struct dm_integrity_c *)ti->private;
	__u64 old_provided_data_sectors = le64_to_cpu(ic->sb->provided_data_sectors);
	int r;

	DEBUG_print("resume\n");

	if (ic->provided_data_sectors != old_provided_data_sectors) {
		if (ic->provided_data_sectors > old_provided_data_sectors &&
		    ic->mode == 'B' &&
		    ic->sb->log2_blocks_per_bitmap_bit == ic->log2_blocks_per_bitmap_bit) {
			rw_journal_sectors(ic, REQ_OP_READ, 0, 0,
					   ic->n_bitmap_blocks * (BITMAP_BLOCK_SIZE >> SECTOR_SHIFT), NULL);
			block_bitmap_op(ic, ic->journal, old_provided_data_sectors,
					ic->provided_data_sectors - old_provided_data_sectors, BITMAP_OP_SET);
			rw_journal_sectors(ic, REQ_OP_WRITE, REQ_FUA | REQ_SYNC, 0,
					   ic->n_bitmap_blocks * (BITMAP_BLOCK_SIZE >> SECTOR_SHIFT), NULL);
		}

		ic->sb->provided_data_sectors = cpu_to_le64(ic->provided_data_sectors);
		r = sync_rw_sb(ic, REQ_OP_WRITE, REQ_FUA);
		if (unlikely(r))
			dm_integrity_io_error(ic, "writing superblock", r);
	}

	if (ic->sb->flags & cpu_to_le32(SB_FLAG_DIRTY_BITMAP)) {
		DEBUG_print("resume dirty_bitmap\n");
		rw_journal_sectors(ic, REQ_OP_READ, 0, 0,
				   ic->n_bitmap_blocks * (BITMAP_BLOCK_SIZE >> SECTOR_SHIFT), NULL);
		if (ic->mode == 'B') {
			if (ic->sb->log2_blocks_per_bitmap_bit == ic->log2_blocks_per_bitmap_bit &&
			    !ic->reset_recalculate_flag) {
				block_bitmap_copy(ic, ic->recalc_bitmap, ic->journal);
				block_bitmap_copy(ic, ic->may_write_bitmap, ic->journal);
				if (!block_bitmap_op(ic, ic->journal, 0, ic->provided_data_sectors,
						     BITMAP_OP_TEST_ALL_CLEAR)) {
					ic->sb->flags |= cpu_to_le32(SB_FLAG_RECALCULATING);
					ic->sb->recalc_sector = cpu_to_le64(0);
				}
			} else {
				DEBUG_print("non-matching blocks_per_bitmap_bit: %u, %u\n",
					    ic->sb->log2_blocks_per_bitmap_bit, ic->log2_blocks_per_bitmap_bit);
				ic->sb->log2_blocks_per_bitmap_bit = ic->log2_blocks_per_bitmap_bit;
				block_bitmap_op(ic, ic->recalc_bitmap, 0, ic->provided_data_sectors, BITMAP_OP_SET);
				block_bitmap_op(ic, ic->may_write_bitmap, 0, ic->provided_data_sectors, BITMAP_OP_SET);
				block_bitmap_op(ic, ic->journal, 0, ic->provided_data_sectors, BITMAP_OP_SET);
				rw_journal_sectors(ic, REQ_OP_WRITE, REQ_FUA | REQ_SYNC, 0,
						   ic->n_bitmap_blocks * (BITMAP_BLOCK_SIZE >> SECTOR_SHIFT), NULL);
				ic->sb->flags |= cpu_to_le32(SB_FLAG_RECALCULATING);
				ic->sb->recalc_sector = cpu_to_le64(0);
			}
		} else {
			if (!(ic->sb->log2_blocks_per_bitmap_bit == ic->log2_blocks_per_bitmap_bit &&
			      block_bitmap_op(ic, ic->journal, 0, ic->provided_data_sectors, BITMAP_OP_TEST_ALL_CLEAR)) ||
			    ic->reset_recalculate_flag) {
				ic->sb->flags |= cpu_to_le32(SB_FLAG_RECALCULATING);
				ic->sb->recalc_sector = cpu_to_le64(0);
			}
			init_journal(ic, 0, ic->journal_sections, 0);
			replay_journal(ic);
			ic->sb->flags &= ~cpu_to_le32(SB_FLAG_DIRTY_BITMAP);
		}
		r = sync_rw_sb(ic, REQ_OP_WRITE, REQ_FUA);
		if (unlikely(r))
			dm_integrity_io_error(ic, "writing superblock", r);
	} else {
		replay_journal(ic);
		if (ic->reset_recalculate_flag) {
			ic->sb->flags |= cpu_to_le32(SB_FLAG_RECALCULATING);
			ic->sb->recalc_sector = cpu_to_le64(0);
		}
		if (ic->mode == 'B') {
			ic->sb->flags |= cpu_to_le32(SB_FLAG_DIRTY_BITMAP);
			ic->sb->log2_blocks_per_bitmap_bit = ic->log2_blocks_per_bitmap_bit;
			r = sync_rw_sb(ic, REQ_OP_WRITE, REQ_FUA);
			if (unlikely(r))
				dm_integrity_io_error(ic, "writing superblock", r);

			block_bitmap_op(ic, ic->journal, 0, ic->provided_data_sectors, BITMAP_OP_CLEAR);
			block_bitmap_op(ic, ic->recalc_bitmap, 0, ic->provided_data_sectors, BITMAP_OP_CLEAR);
			block_bitmap_op(ic, ic->may_write_bitmap, 0, ic->provided_data_sectors, BITMAP_OP_CLEAR);
			if (ic->sb->flags & cpu_to_le32(SB_FLAG_RECALCULATING) &&
			    le64_to_cpu(ic->sb->recalc_sector) < ic->provided_data_sectors) {
				block_bitmap_op(ic, ic->journal, le64_to_cpu(ic->sb->recalc_sector),
						ic->provided_data_sectors - le64_to_cpu(ic->sb->recalc_sector), BITMAP_OP_SET);
				block_bitmap_op(ic, ic->recalc_bitmap, le64_to_cpu(ic->sb->recalc_sector),
						ic->provided_data_sectors - le64_to_cpu(ic->sb->recalc_sector), BITMAP_OP_SET);
				block_bitmap_op(ic, ic->may_write_bitmap, le64_to_cpu(ic->sb->recalc_sector),
						ic->provided_data_sectors - le64_to_cpu(ic->sb->recalc_sector), BITMAP_OP_SET);
			}
			rw_journal_sectors(ic, REQ_OP_WRITE, REQ_FUA | REQ_SYNC, 0,
					   ic->n_bitmap_blocks * (BITMAP_BLOCK_SIZE >> SECTOR_SHIFT), NULL);
		}
	}

	DEBUG_print("testing recalc: %x\n", ic->sb->flags);
	if (ic->sb->flags & cpu_to_le32(SB_FLAG_RECALCULATING)) {
		__u64 recalc_pos = le64_to_cpu(ic->sb->recalc_sector);
		DEBUG_print("recalc pos: %llx / %llx\n", recalc_pos, ic->provided_data_sectors);
		if (recalc_pos < ic->provided_data_sectors) {
			queue_work(ic->recalc_wq, &ic->recalc_work);
		} else if (recalc_pos > ic->provided_data_sectors) {
			ic->sb->recalc_sector = cpu_to_le64(ic->provided_data_sectors);
			recalc_write_super(ic);
		}
	}

	ic->reboot_notifier.notifier_call = dm_integrity_reboot;
	ic->reboot_notifier.next = NULL;
	ic->reboot_notifier.priority = INT_MAX - 1;	/* be notified after md and before hardware drivers */
	WARN_ON(register_reboot_notifier(&ic->reboot_notifier));

#if 0
	/* set to 1 to stress test synchronous mode */
	dm_integrity_enter_synchronous_mode(ic);
#endif
}

static void dm_integrity_status(struct dm_target *ti, status_type_t type,
				unsigned status_flags, char *result, unsigned maxlen)
{
	struct dm_integrity_c *ic = (struct dm_integrity_c *)ti->private;
	unsigned arg_count;
	size_t sz = 0;

	switch (type) {
	case STATUSTYPE_INFO:
		DMEMIT("%llu %llu",
			(unsigned long long)atomic64_read(&ic->number_of_mismatches),
			ic->provided_data_sectors);
		if (ic->sb->flags & cpu_to_le32(SB_FLAG_RECALCULATING))
			DMEMIT(" %llu", le64_to_cpu(ic->sb->recalc_sector));
		else
			DMEMIT(" -");
		break;

	case STATUSTYPE_TABLE: {
		__u64 watermark_percentage = (__u64)(ic->journal_entries - ic->free_sectors_threshold) * 100;
		watermark_percentage += ic->journal_entries / 2;
		do_div(watermark_percentage, ic->journal_entries);
		arg_count = 3;
		arg_count += !!ic->meta_dev;
		arg_count += ic->sectors_per_block != 1;
		arg_count += !!(ic->sb->flags & cpu_to_le32(SB_FLAG_RECALCULATING));
		arg_count += ic->reset_recalculate_flag;
		arg_count += ic->discard;
		arg_count += ic->mode == 'J';
		arg_count += ic->mode == 'J';
		arg_count += ic->mode == 'B';
		arg_count += ic->mode == 'B';
		arg_count += !!ic->internal_hash_alg.alg_string;
		arg_count += !!ic->journal_crypt_alg.alg_string;
		arg_count += !!ic->journal_mac_alg.alg_string;
		arg_count += (ic->sb->flags & cpu_to_le32(SB_FLAG_FIXED_PADDING)) != 0;
		arg_count += (ic->sb->flags & cpu_to_le32(SB_FLAG_FIXED_HMAC)) != 0;
		arg_count += ic->legacy_recalculate;
		DMEMIT("%s %llu %u %c %u", ic->dev->name, ic->start,
		       ic->tag_size, ic->mode, arg_count);
		if (ic->meta_dev)
			DMEMIT(" meta_device:%s", ic->meta_dev->name);
		if (ic->sectors_per_block != 1)
			DMEMIT(" block_size:%u", ic->sectors_per_block << SECTOR_SHIFT);
		if (ic->sb->flags & cpu_to_le32(SB_FLAG_RECALCULATING))
			DMEMIT(" recalculate");
		if (ic->reset_recalculate_flag)
			DMEMIT(" reset_recalculate");
		if (ic->discard)
			DMEMIT(" allow_discards");
		DMEMIT(" journal_sectors:%u", ic->initial_sectors - SB_SECTORS);
		DMEMIT(" interleave_sectors:%u", 1U << ic->sb->log2_interleave_sectors);
		DMEMIT(" buffer_sectors:%u", 1U << ic->log2_buffer_sectors);
		if (ic->mode == 'J') {
			DMEMIT(" journal_watermark:%u", (unsigned)watermark_percentage);
			DMEMIT(" commit_time:%u", ic->autocommit_msec);
		}
		if (ic->mode == 'B') {
			DMEMIT(" sectors_per_bit:%llu", (sector_t)ic->sectors_per_block << ic->log2_blocks_per_bitmap_bit);
			DMEMIT(" bitmap_flush_interval:%u", jiffies_to_msecs(ic->bitmap_flush_interval));
		}
		if ((ic->sb->flags & cpu_to_le32(SB_FLAG_FIXED_PADDING)) != 0)
			DMEMIT(" fix_padding");
		if ((ic->sb->flags & cpu_to_le32(SB_FLAG_FIXED_HMAC)) != 0)
			DMEMIT(" fix_hmac");
		if (ic->legacy_recalculate)
			DMEMIT(" legacy_recalculate");

#define EMIT_ALG(a, n)							\
		do {							\
			if (ic->a.alg_string) {				\
				DMEMIT(" %s:%s", n, ic->a.alg_string);	\
				if (ic->a.key_string)			\
					DMEMIT(":%s", ic->a.key_string);\
			}						\
		} while (0)
		EMIT_ALG(internal_hash_alg, "internal_hash");
		EMIT_ALG(journal_crypt_alg, "journal_crypt");
		EMIT_ALG(journal_mac_alg, "journal_mac");
		break;
	}
	case STATUSTYPE_IMA:
		DMEMIT_TARGET_NAME_VERSION(ti->type);
		DMEMIT(",dev_name=%s,start=%llu,tag_size=%u,mode=%c",
			ic->dev->name, ic->start, ic->tag_size, ic->mode);

		if (ic->meta_dev)
			DMEMIT(",meta_device=%s", ic->meta_dev->name);
		if (ic->sectors_per_block != 1)
			DMEMIT(",block_size=%u", ic->sectors_per_block << SECTOR_SHIFT);

		DMEMIT(",recalculate=%c", (ic->sb->flags & cpu_to_le32(SB_FLAG_RECALCULATING)) ?
		       'y' : 'n');
		DMEMIT(",allow_discards=%c", ic->discard ? 'y' : 'n');
		DMEMIT(",fix_padding=%c",
		       ((ic->sb->flags & cpu_to_le32(SB_FLAG_FIXED_PADDING)) != 0) ? 'y' : 'n');
		DMEMIT(",fix_hmac=%c",
		       ((ic->sb->flags & cpu_to_le32(SB_FLAG_FIXED_HMAC)) != 0) ? 'y' : 'n');
		DMEMIT(",legacy_recalculate=%c", ic->legacy_recalculate ? 'y' : 'n');

		DMEMIT(",journal_sectors=%u", ic->initial_sectors - SB_SECTORS);
		DMEMIT(",interleave_sectors=%u", 1U << ic->sb->log2_interleave_sectors);
		DMEMIT(",buffer_sectors=%u", 1U << ic->log2_buffer_sectors);
		DMEMIT(";");
		break;
	}
}

static int dm_integrity_iterate_devices(struct dm_target *ti,
					iterate_devices_callout_fn fn, void *data)
{
	struct dm_integrity_c *ic = ti->private;

	if (!ic->meta_dev)
		return fn(ti, ic->dev, ic->start + ic->initial_sectors + ic->metadata_run, ti->len, data);
	else
		return fn(ti, ic->dev, 0, ti->len, data);
}

static void dm_integrity_io_hints(struct dm_target *ti, struct queue_limits *limits)
{
	struct dm_integrity_c *ic = ti->private;

	if (ic->sectors_per_block > 1) {
		limits->logical_block_size = ic->sectors_per_block << SECTOR_SHIFT;
		limits->physical_block_size = ic->sectors_per_block << SECTOR_SHIFT;
		blk_limits_io_min(limits, ic->sectors_per_block << SECTOR_SHIFT);
	}
}

static void calculate_journal_section_size(struct dm_integrity_c *ic)
{
	unsigned sector_space = JOURNAL_SECTOR_DATA;

	ic->journal_sections = le32_to_cpu(ic->sb->journal_sections);
	ic->journal_entry_size = roundup(offsetof(struct journal_entry, last_bytes[ic->sectors_per_block]) + ic->tag_size,
					 JOURNAL_ENTRY_ROUNDUP);

	if (ic->sb->flags & cpu_to_le32(SB_FLAG_HAVE_JOURNAL_MAC))
		sector_space -= JOURNAL_MAC_PER_SECTOR;
	ic->journal_entries_per_sector = sector_space / ic->journal_entry_size;
	ic->journal_section_entries = ic->journal_entries_per_sector * JOURNAL_BLOCK_SECTORS;
	ic->journal_section_sectors = (ic->journal_section_entries << ic->sb->log2_sectors_per_block) + JOURNAL_BLOCK_SECTORS;
	ic->journal_entries = ic->journal_section_entries * ic->journal_sections;
}

static int calculate_device_limits(struct dm_integrity_c *ic)
{
	__u64 initial_sectors;

	calculate_journal_section_size(ic);
	initial_sectors = SB_SECTORS + (__u64)ic->journal_section_sectors * ic->journal_sections;
	if (initial_sectors + METADATA_PADDING_SECTORS >= ic->meta_device_sectors || initial_sectors > UINT_MAX)
		return -EINVAL;
	ic->initial_sectors = initial_sectors;

	if (!ic->meta_dev) {
		sector_t last_sector, last_area, last_offset;

		/* we have to maintain excessive padding for compatibility with existing volumes */
		__u64 metadata_run_padding =
			ic->sb->flags & cpu_to_le32(SB_FLAG_FIXED_PADDING) ?
			(__u64)(METADATA_PADDING_SECTORS << SECTOR_SHIFT) :
			(__u64)(1 << SECTOR_SHIFT << METADATA_PADDING_SECTORS);

		ic->metadata_run = round_up((__u64)ic->tag_size << (ic->sb->log2_interleave_sectors - ic->sb->log2_sectors_per_block),
					    metadata_run_padding) >> SECTOR_SHIFT;
		if (!(ic->metadata_run & (ic->metadata_run - 1)))
			ic->log2_metadata_run = __ffs(ic->metadata_run);
		else
			ic->log2_metadata_run = -1;

		get_area_and_offset(ic, ic->provided_data_sectors - 1, &last_area, &last_offset);
		last_sector = get_data_sector(ic, last_area, last_offset);
		if (last_sector < ic->start || last_sector >= ic->meta_device_sectors)
			return -EINVAL;
	} else {
		__u64 meta_size = (ic->provided_data_sectors >> ic->sb->log2_sectors_per_block) * ic->tag_size;
		meta_size = (meta_size + ((1U << (ic->log2_buffer_sectors + SECTOR_SHIFT)) - 1))
				>> (ic->log2_buffer_sectors + SECTOR_SHIFT);
		meta_size <<= ic->log2_buffer_sectors;
		if (ic->initial_sectors + meta_size < ic->initial_sectors ||
		    ic->initial_sectors + meta_size > ic->meta_device_sectors)
			return -EINVAL;
		ic->metadata_run = 1;
		ic->log2_metadata_run = 0;
	}

	return 0;
}

static void get_provided_data_sectors(struct dm_integrity_c *ic)
{
	if (!ic->meta_dev) {
		int test_bit;
		ic->provided_data_sectors = 0;
		for (test_bit = fls64(ic->meta_device_sectors) - 1; test_bit >= 3; test_bit--) {
			__u64 prev_data_sectors = ic->provided_data_sectors;

			ic->provided_data_sectors |= (sector_t)1 << test_bit;
			if (calculate_device_limits(ic))
				ic->provided_data_sectors = prev_data_sectors;
		}
	} else {
		ic->provided_data_sectors = ic->data_device_sectors;
		ic->provided_data_sectors &= ~(sector_t)(ic->sectors_per_block - 1);
	}
}

static int initialize_superblock(struct dm_integrity_c *ic, unsigned journal_sectors, unsigned interleave_sectors)
{
	unsigned journal_sections;
	int test_bit;

	memset(ic->sb, 0, SB_SECTORS << SECTOR_SHIFT);
	memcpy(ic->sb->magic, SB_MAGIC, 8);
	ic->sb->integrity_tag_size = cpu_to_le16(ic->tag_size);
	ic->sb->log2_sectors_per_block = __ffs(ic->sectors_per_block);
	if (ic->journal_mac_alg.alg_string)
		ic->sb->flags |= cpu_to_le32(SB_FLAG_HAVE_JOURNAL_MAC);

	calculate_journal_section_size(ic);
	journal_sections = journal_sectors / ic->journal_section_sectors;
	if (!journal_sections)
		journal_sections = 1;

	if (ic->fix_hmac && (ic->internal_hash_alg.alg_string || ic->journal_mac_alg.alg_string)) {
		ic->sb->flags |= cpu_to_le32(SB_FLAG_FIXED_HMAC);
		get_random_bytes(ic->sb->salt, SALT_SIZE);
	}

	if (!ic->meta_dev) {
		if (ic->fix_padding)
			ic->sb->flags |= cpu_to_le32(SB_FLAG_FIXED_PADDING);
		ic->sb->journal_sections = cpu_to_le32(journal_sections);
		if (!interleave_sectors)
			interleave_sectors = DEFAULT_INTERLEAVE_SECTORS;
		ic->sb->log2_interleave_sectors = __fls(interleave_sectors);
		ic->sb->log2_interleave_sectors = max((__u8)MIN_LOG2_INTERLEAVE_SECTORS, ic->sb->log2_interleave_sectors);
		ic->sb->log2_interleave_sectors = min((__u8)MAX_LOG2_INTERLEAVE_SECTORS, ic->sb->log2_interleave_sectors);

		get_provided_data_sectors(ic);
		if (!ic->provided_data_sectors)
			return -EINVAL;
	} else {
		ic->sb->log2_interleave_sectors = 0;

		get_provided_data_sectors(ic);
		if (!ic->provided_data_sectors)
			return -EINVAL;

try_smaller_buffer:
		ic->sb->journal_sections = cpu_to_le32(0);
		for (test_bit = fls(journal_sections) - 1; test_bit >= 0; test_bit--) {
			__u32 prev_journal_sections = le32_to_cpu(ic->sb->journal_sections);
			__u32 test_journal_sections = prev_journal_sections | (1U << test_bit);
			if (test_journal_sections > journal_sections)
				continue;
			ic->sb->journal_sections = cpu_to_le32(test_journal_sections);
			if (calculate_device_limits(ic))
				ic->sb->journal_sections = cpu_to_le32(prev_journal_sections);

		}
		if (!le32_to_cpu(ic->sb->journal_sections)) {
			if (ic->log2_buffer_sectors > 3) {
				ic->log2_buffer_sectors--;
				goto try_smaller_buffer;
			}
			return -EINVAL;
		}
	}

	ic->sb->provided_data_sectors = cpu_to_le64(ic->provided_data_sectors);

	sb_set_version(ic);

	return 0;
}

static void dm_integrity_set(struct dm_target *ti, struct dm_integrity_c *ic)
{
	struct gendisk *disk = dm_disk(dm_table_get_md(ti->table));
	struct blk_integrity bi;

	memset(&bi, 0, sizeof(bi));
	bi.profile = &dm_integrity_profile;
	bi.tuple_size = ic->tag_size;
	bi.tag_size = bi.tuple_size;
	bi.interval_exp = ic->sb->log2_sectors_per_block + SECTOR_SHIFT;

	blk_integrity_register(disk, &bi);
	blk_queue_max_integrity_segments(disk->queue, UINT_MAX);
}

static void dm_integrity_free_page_list(struct page_list *pl)
{
	unsigned i;

	if (!pl)
		return;
	for (i = 0; pl[i].page; i++)
		__free_page(pl[i].page);
	kvfree(pl);
}

static struct page_list *dm_integrity_alloc_page_list(unsigned n_pages)
{
	struct page_list *pl;
	unsigned i;

	pl = kvmalloc_array(n_pages + 1, sizeof(struct page_list), GFP_KERNEL | __GFP_ZERO);
	if (!pl)
		return NULL;

	for (i = 0; i < n_pages; i++) {
		pl[i].page = alloc_page(GFP_KERNEL);
		if (!pl[i].page) {
			dm_integrity_free_page_list(pl);
			return NULL;
		}
		if (i)
			pl[i - 1].next = &pl[i];
	}
	pl[i].page = NULL;
	pl[i].next = NULL;

	return pl;
}

static void dm_integrity_free_journal_scatterlist(struct dm_integrity_c *ic, struct scatterlist **sl)
{
	unsigned i;
	for (i = 0; i < ic->journal_sections; i++)
		kvfree(sl[i]);
	kvfree(sl);
}

static struct scatterlist **dm_integrity_alloc_journal_scatterlist(struct dm_integrity_c *ic,
								   struct page_list *pl)
{
	struct scatterlist **sl;
	unsigned i;

	sl = kvmalloc_array(ic->journal_sections,
			    sizeof(struct scatterlist *),
			    GFP_KERNEL | __GFP_ZERO);
	if (!sl)
		return NULL;

	for (i = 0; i < ic->journal_sections; i++) {
		struct scatterlist *s;
		unsigned start_index, start_offset;
		unsigned end_index, end_offset;
		unsigned n_pages;
		unsigned idx;

		page_list_location(ic, i, 0, &start_index, &start_offset);
		page_list_location(ic, i, ic->journal_section_sectors - 1,
				   &end_index, &end_offset);

		n_pages = (end_index - start_index + 1);

		s = kvmalloc_array(n_pages, sizeof(struct scatterlist),
				   GFP_KERNEL);
		if (!s) {
			dm_integrity_free_journal_scatterlist(ic, sl);
			return NULL;
		}

		sg_init_table(s, n_pages);
		for (idx = start_index; idx <= end_index; idx++) {
			char *va = lowmem_page_address(pl[idx].page);
			unsigned start = 0, end = PAGE_SIZE;
			if (idx == start_index)
				start = start_offset;
			if (idx == end_index)
				end = end_offset + (1 << SECTOR_SHIFT);
			sg_set_buf(&s[idx - start_index], va + start, end - start);
		}

		sl[i] = s;
	}

	return sl;
}

static void free_alg(struct alg_spec *a)
{
	kfree_sensitive(a->alg_string);
	kfree_sensitive(a->key);
	memset(a, 0, sizeof *a);
}

static int get_alg_and_key(const char *arg, struct alg_spec *a, char **error, char *error_inval)
{
	char *k;

	free_alg(a);

	a->alg_string = kstrdup(strchr(arg, ':') + 1, GFP_KERNEL);
	if (!a->alg_string)
		goto nomem;

	k = strchr(a->alg_string, ':');
	if (k) {
		*k = 0;
		a->key_string = k + 1;
		if (strlen(a->key_string) & 1)
			goto inval;

		a->key_size = strlen(a->key_string) / 2;
		a->key = kmalloc(a->key_size, GFP_KERNEL);
		if (!a->key)
			goto nomem;
		if (hex2bin(a->key, a->key_string, a->key_size))
			goto inval;
	}

	return 0;
inval:
	*error = error_inval;
	return -EINVAL;
nomem:
	*error = "Out of memory for an argument";
	return -ENOMEM;
}

static int get_mac(struct crypto_shash **hash, struct alg_spec *a, char **error,
		   char *error_alg, char *error_key)
{
	int r;

	if (a->alg_string) {
		*hash = crypto_alloc_shash(a->alg_string, 0, CRYPTO_ALG_ALLOCATES_MEMORY);
		if (IS_ERR(*hash)) {
			*error = error_alg;
			r = PTR_ERR(*hash);
			*hash = NULL;
			return r;
		}

		if (a->key) {
			r = crypto_shash_setkey(*hash, a->key, a->key_size);
			if (r) {
				*error = error_key;
				return r;
			}
		} else if (crypto_shash_get_flags(*hash) & CRYPTO_TFM_NEED_KEY) {
			*error = error_key;
			return -ENOKEY;
		}
	}

	return 0;
}

static int create_journal(struct dm_integrity_c *ic, char **error)
{
	int r = 0;
	unsigned i;
	__u64 journal_pages, journal_desc_size, journal_tree_size;
	unsigned char *crypt_data = NULL, *crypt_iv = NULL;
	struct skcipher_request *req = NULL;

	ic->commit_ids[0] = cpu_to_le64(0x1111111111111111ULL);
	ic->commit_ids[1] = cpu_to_le64(0x2222222222222222ULL);
	ic->commit_ids[2] = cpu_to_le64(0x3333333333333333ULL);
	ic->commit_ids[3] = cpu_to_le64(0x4444444444444444ULL);

	journal_pages = roundup((__u64)ic->journal_sections * ic->journal_section_sectors,
				PAGE_SIZE >> SECTOR_SHIFT) >> (PAGE_SHIFT - SECTOR_SHIFT);
	journal_desc_size = journal_pages * sizeof(struct page_list);
	if (journal_pages >= totalram_pages() - totalhigh_pages() || journal_desc_size > ULONG_MAX) {
		*error = "Journal doesn't fit into memory";
		r = -ENOMEM;
		goto bad;
	}
	ic->journal_pages = journal_pages;

	ic->journal = dm_integrity_alloc_page_list(ic->journal_pages);
	if (!ic->journal) {
		*error = "Could not allocate memory for journal";
		r = -ENOMEM;
		goto bad;
	}
	if (ic->journal_crypt_alg.alg_string) {
		unsigned ivsize, blocksize;
		struct journal_completion comp;

		comp.ic = ic;
		ic->journal_crypt = crypto_alloc_skcipher(ic->journal_crypt_alg.alg_string, 0, CRYPTO_ALG_ALLOCATES_MEMORY);
		if (IS_ERR(ic->journal_crypt)) {
			*error = "Invalid journal cipher";
			r = PTR_ERR(ic->journal_crypt);
			ic->journal_crypt = NULL;
			goto bad;
		}
		ivsize = crypto_skcipher_ivsize(ic->journal_crypt);
		blocksize = crypto_skcipher_blocksize(ic->journal_crypt);

		if (ic->journal_crypt_alg.key) {
			r = crypto_skcipher_setkey(ic->journal_crypt, ic->journal_crypt_alg.key,
						   ic->journal_crypt_alg.key_size);
			if (r) {
				*error = "Error setting encryption key";
				goto bad;
			}
		}
		DEBUG_print("cipher %s, block size %u iv size %u\n",
			    ic->journal_crypt_alg.alg_string, blocksize, ivsize);

		ic->journal_io = dm_integrity_alloc_page_list(ic->journal_pages);
		if (!ic->journal_io) {
			*error = "Could not allocate memory for journal io";
			r = -ENOMEM;
			goto bad;
		}

		if (blocksize == 1) {
			struct scatterlist *sg;

			req = skcipher_request_alloc(ic->journal_crypt, GFP_KERNEL);
			if (!req) {
				*error = "Could not allocate crypt request";
				r = -ENOMEM;
				goto bad;
			}

			crypt_iv = kzalloc(ivsize, GFP_KERNEL);
			if (!crypt_iv) {
				*error = "Could not allocate iv";
				r = -ENOMEM;
				goto bad;
			}

			ic->journal_xor = dm_integrity_alloc_page_list(ic->journal_pages);
			if (!ic->journal_xor) {
				*error = "Could not allocate memory for journal xor";
				r = -ENOMEM;
				goto bad;
			}

			sg = kvmalloc_array(ic->journal_pages + 1,
					    sizeof(struct scatterlist),
					    GFP_KERNEL);
			if (!sg) {
				*error = "Unable to allocate sg list";
				r = -ENOMEM;
				goto bad;
			}
			sg_init_table(sg, ic->journal_pages + 1);
			for (i = 0; i < ic->journal_pages; i++) {
				char *va = lowmem_page_address(ic->journal_xor[i].page);
				clear_page(va);
				sg_set_buf(&sg[i], va, PAGE_SIZE);
			}
			sg_set_buf(&sg[i], &ic->commit_ids, sizeof ic->commit_ids);

			skcipher_request_set_crypt(req, sg, sg,
						   PAGE_SIZE * ic->journal_pages + sizeof ic->commit_ids, crypt_iv);
			init_completion(&comp.comp);
			comp.in_flight = (atomic_t)ATOMIC_INIT(1);
			if (do_crypt(true, req, &comp))
				wait_for_completion(&comp.comp);
			kvfree(sg);
			r = dm_integrity_failed(ic);
			if (r) {
				*error = "Unable to encrypt journal";
				goto bad;
			}
			DEBUG_bytes(lowmem_page_address(ic->journal_xor[0].page), 64, "xor data");

			crypto_free_skcipher(ic->journal_crypt);
			ic->journal_crypt = NULL;
		} else {
			unsigned crypt_len = roundup(ivsize, blocksize);

			req = skcipher_request_alloc(ic->journal_crypt, GFP_KERNEL);
			if (!req) {
				*error = "Could not allocate crypt request";
				r = -ENOMEM;
				goto bad;
			}

			crypt_iv = kmalloc(ivsize, GFP_KERNEL);
			if (!crypt_iv) {
				*error = "Could not allocate iv";
				r = -ENOMEM;
				goto bad;
			}

			crypt_data = kmalloc(crypt_len, GFP_KERNEL);
			if (!crypt_data) {
				*error = "Unable to allocate crypt data";
				r = -ENOMEM;
				goto bad;
			}

			ic->journal_scatterlist = dm_integrity_alloc_journal_scatterlist(ic, ic->journal);
			if (!ic->journal_scatterlist) {
				*error = "Unable to allocate sg list";
				r = -ENOMEM;
				goto bad;
			}
			ic->journal_io_scatterlist = dm_integrity_alloc_journal_scatterlist(ic, ic->journal_io);
			if (!ic->journal_io_scatterlist) {
				*error = "Unable to allocate sg list";
				r = -ENOMEM;
				goto bad;
			}
			ic->sk_requests = kvmalloc_array(ic->journal_sections,
							 sizeof(struct skcipher_request *),
							 GFP_KERNEL | __GFP_ZERO);
			if (!ic->sk_requests) {
				*error = "Unable to allocate sk requests";
				r = -ENOMEM;
				goto bad;
			}
			for (i = 0; i < ic->journal_sections; i++) {
				struct scatterlist sg;
				struct skcipher_request *section_req;
				__le32 section_le = cpu_to_le32(i);

				memset(crypt_iv, 0x00, ivsize);
				memset(crypt_data, 0x00, crypt_len);
				memcpy(crypt_data, &section_le, min((size_t)crypt_len, sizeof(section_le)));

				sg_init_one(&sg, crypt_data, crypt_len);
				skcipher_request_set_crypt(req, &sg, &sg, crypt_len, crypt_iv);
				init_completion(&comp.comp);
				comp.in_flight = (atomic_t)ATOMIC_INIT(1);
				if (do_crypt(true, req, &comp))
					wait_for_completion(&comp.comp);

				r = dm_integrity_failed(ic);
				if (r) {
					*error = "Unable to generate iv";
					goto bad;
				}

				section_req = skcipher_request_alloc(ic->journal_crypt, GFP_KERNEL);
				if (!section_req) {
					*error = "Unable to allocate crypt request";
					r = -ENOMEM;
					goto bad;
				}
				section_req->iv = kmalloc_array(ivsize, 2,
								GFP_KERNEL);
				if (!section_req->iv) {
					skcipher_request_free(section_req);
					*error = "Unable to allocate iv";
					r = -ENOMEM;
					goto bad;
				}
				memcpy(section_req->iv + ivsize, crypt_data, ivsize);
				section_req->cryptlen = (size_t)ic->journal_section_sectors << SECTOR_SHIFT;
				ic->sk_requests[i] = section_req;
				DEBUG_bytes(crypt_data, ivsize, "iv(%u)", i);
			}
		}
	}

	for (i = 0; i < N_COMMIT_IDS; i++) {
		unsigned j;
retest_commit_id:
		for (j = 0; j < i; j++) {
			if (ic->commit_ids[j] == ic->commit_ids[i]) {
				ic->commit_ids[i] = cpu_to_le64(le64_to_cpu(ic->commit_ids[i]) + 1);
				goto retest_commit_id;
			}
		}
		DEBUG_print("commit id %u: %016llx\n", i, ic->commit_ids[i]);
	}

	journal_tree_size = (__u64)ic->journal_entries * sizeof(struct journal_node);
	if (journal_tree_size > ULONG_MAX) {
		*error = "Journal doesn't fit into memory";
		r = -ENOMEM;
		goto bad;
	}
	ic->journal_tree = kvmalloc(journal_tree_size, GFP_KERNEL);
	if (!ic->journal_tree) {
		*error = "Could not allocate memory for journal tree";
		r = -ENOMEM;
	}
bad:
	kfree(crypt_data);
	kfree(crypt_iv);
	skcipher_request_free(req);

	return r;
}

/*
 * Construct a integrity mapping
 *
 * Arguments:
 *	device
 *	offset from the start of the device
 *	tag size
 *	D - direct writes, J - journal writes, B - bitmap mode, R - recovery mode
 *	number of optional arguments
 *	optional arguments:
 *		journal_sectors
 *		interleave_sectors
 *		buffer_sectors
 *		journal_watermark
 *		commit_time
 *		meta_device
 *		block_size
 *		sectors_per_bit
 *		bitmap_flush_interval
 *		internal_hash
 *		journal_crypt
 *		journal_mac
 *		recalculate
 */
static int dm_integrity_ctr(struct dm_target *ti, unsigned argc, char **argv)
{
	struct dm_integrity_c *ic;
	char dummy;
	int r;
	unsigned extra_args;
	struct dm_arg_set as;
	static const struct dm_arg _args[] = {
		{0, 18, "Invalid number of feature args"},
	};
	unsigned journal_sectors, interleave_sectors, buffer_sectors, journal_watermark, sync_msec;
	bool should_write_sb;
	__u64 threshold;
	unsigned long long start;
	__s8 log2_sectors_per_bitmap_bit = -1;
	__s8 log2_blocks_per_bitmap_bit;
	__u64 bits_in_journal;
	__u64 n_bitmap_bits;

#define DIRECT_ARGUMENTS	4

	if (argc <= DIRECT_ARGUMENTS) {
		ti->error = "Invalid argument count";
		return -EINVAL;
	}

	ic = kzalloc(sizeof(struct dm_integrity_c), GFP_KERNEL);
	if (!ic) {
		ti->error = "Cannot allocate integrity context";
		return -ENOMEM;
	}
	ti->private = ic;
	ti->per_io_data_size = sizeof(struct dm_integrity_io);
	ic->ti = ti;

	ic->in_progress = RB_ROOT;
	INIT_LIST_HEAD(&ic->wait_list);
	init_waitqueue_head(&ic->endio_wait);
	bio_list_init(&ic->flush_bio_list);
	init_waitqueue_head(&ic->copy_to_journal_wait);
	init_completion(&ic->crypto_backoff);
	atomic64_set(&ic->number_of_mismatches, 0);
	ic->bitmap_flush_interval = BITMAP_FLUSH_INTERVAL;

	r = dm_get_device(ti, argv[0], dm_table_get_mode(ti->table), &ic->dev);
	if (r) {
		ti->error = "Device lookup failed";
		goto bad;
	}

	if (sscanf(argv[1], "%llu%c", &start, &dummy) != 1 || start != (sector_t)start) {
		ti->error = "Invalid starting offset";
		r = -EINVAL;
		goto bad;
	}
	ic->start = start;

	if (strcmp(argv[2], "-")) {
		if (sscanf(argv[2], "%u%c", &ic->tag_size, &dummy) != 1 || !ic->tag_size) {
			ti->error = "Invalid tag size";
			r = -EINVAL;
			goto bad;
		}
	}

	if (!strcmp(argv[3], "J") || !strcmp(argv[3], "B") ||
	    !strcmp(argv[3], "D") || !strcmp(argv[3], "R")) {
		ic->mode = argv[3][0];
	} else {
		ti->error = "Invalid mode (expecting J, B, D, R)";
		r = -EINVAL;
		goto bad;
	}

	journal_sectors = 0;
	interleave_sectors = DEFAULT_INTERLEAVE_SECTORS;
	buffer_sectors = DEFAULT_BUFFER_SECTORS;
	journal_watermark = DEFAULT_JOURNAL_WATERMARK;
	sync_msec = DEFAULT_SYNC_MSEC;
	ic->sectors_per_block = 1;

	as.argc = argc - DIRECT_ARGUMENTS;
	as.argv = argv + DIRECT_ARGUMENTS;
	r = dm_read_arg_group(_args, &as, &extra_args, &ti->error);
	if (r)
		goto bad;

	while (extra_args--) {
		const char *opt_string;
		unsigned val;
		unsigned long long llval;
		opt_string = dm_shift_arg(&as);
		if (!opt_string) {
			r = -EINVAL;
			ti->error = "Not enough feature arguments";
			goto bad;
		}
		if (sscanf(opt_string, "journal_sectors:%u%c", &val, &dummy) == 1)
			journal_sectors = val ? val : 1;
		else if (sscanf(opt_string, "interleave_sectors:%u%c", &val, &dummy) == 1)
			interleave_sectors = val;
		else if (sscanf(opt_string, "buffer_sectors:%u%c", &val, &dummy) == 1)
			buffer_sectors = val;
		else if (sscanf(opt_string, "journal_watermark:%u%c", &val, &dummy) == 1 && val <= 100)
			journal_watermark = val;
		else if (sscanf(opt_string, "commit_time:%u%c", &val, &dummy) == 1)
			sync_msec = val;
		else if (!strncmp(opt_string, "meta_device:", strlen("meta_device:"))) {
			if (ic->meta_dev) {
				dm_put_device(ti, ic->meta_dev);
				ic->meta_dev = NULL;
			}
			r = dm_get_device(ti, strchr(opt_string, ':') + 1,
					  dm_table_get_mode(ti->table), &ic->meta_dev);
			if (r) {
				ti->error = "Device lookup failed";
				goto bad;
			}
		} else if (sscanf(opt_string, "block_size:%u%c", &val, &dummy) == 1) {
			if (val < 1 << SECTOR_SHIFT ||
			    val > MAX_SECTORS_PER_BLOCK << SECTOR_SHIFT ||
			    (val & (val -1))) {
				r = -EINVAL;
				ti->error = "Invalid block_size argument";
				goto bad;
			}
			ic->sectors_per_block = val >> SECTOR_SHIFT;
		} else if (sscanf(opt_string, "sectors_per_bit:%llu%c", &llval, &dummy) == 1) {
			log2_sectors_per_bitmap_bit = !llval ? 0 : __ilog2_u64(llval);
		} else if (sscanf(opt_string, "bitmap_flush_interval:%u%c", &val, &dummy) == 1) {
			if (val >= (uint64_t)UINT_MAX * 1000 / HZ) {
				r = -EINVAL;
				ti->error = "Invalid bitmap_flush_interval argument";
				goto bad;
			}
			ic->bitmap_flush_interval = msecs_to_jiffies(val);
		} else if (!strncmp(opt_string, "internal_hash:", strlen("internal_hash:"))) {
			r = get_alg_and_key(opt_string, &ic->internal_hash_alg, &ti->error,
					    "Invalid internal_hash argument");
			if (r)
				goto bad;
		} else if (!strncmp(opt_string, "journal_crypt:", strlen("journal_crypt:"))) {
			r = get_alg_and_key(opt_string, &ic->journal_crypt_alg, &ti->error,
					    "Invalid journal_crypt argument");
			if (r)
				goto bad;
		} else if (!strncmp(opt_string, "journal_mac:", strlen("journal_mac:"))) {
			r = get_alg_and_key(opt_string, &ic->journal_mac_alg, &ti->error,
					    "Invalid journal_mac argument");
			if (r)
				goto bad;
		} else if (!strcmp(opt_string, "recalculate")) {
			ic->recalculate_flag = true;
		} else if (!strcmp(opt_string, "reset_recalculate")) {
			ic->recalculate_flag = true;
			ic->reset_recalculate_flag = true;
		} else if (!strcmp(opt_string, "allow_discards")) {
			ic->discard = true;
		} else if (!strcmp(opt_string, "fix_padding")) {
			ic->fix_padding = true;
		} else if (!strcmp(opt_string, "fix_hmac")) {
			ic->fix_hmac = true;
		} else if (!strcmp(opt_string, "legacy_recalculate")) {
			ic->legacy_recalculate = true;
		} else {
			r = -EINVAL;
			ti->error = "Invalid argument";
			goto bad;
		}
	}

	ic->data_device_sectors = bdev_nr_sectors(ic->dev->bdev);
	if (!ic->meta_dev)
		ic->meta_device_sectors = ic->data_device_sectors;
	else
		ic->meta_device_sectors = bdev_nr_sectors(ic->meta_dev->bdev);

	if (!journal_sectors) {
		journal_sectors = min((sector_t)DEFAULT_MAX_JOURNAL_SECTORS,
				      ic->data_device_sectors >> DEFAULT_JOURNAL_SIZE_FACTOR);
	}

	if (!buffer_sectors)
		buffer_sectors = 1;
	ic->log2_buffer_sectors = min((int)__fls(buffer_sectors), 31 - SECTOR_SHIFT);

	r = get_mac(&ic->internal_hash, &ic->internal_hash_alg, &ti->error,
		    "Invalid internal hash", "Error setting internal hash key");
	if (r)
		goto bad;

	r = get_mac(&ic->journal_mac, &ic->journal_mac_alg, &ti->error,
		    "Invalid journal mac", "Error setting journal mac key");
	if (r)
		goto bad;

	if (!ic->tag_size) {
		if (!ic->internal_hash) {
			ti->error = "Unknown tag size";
			r = -EINVAL;
			goto bad;
		}
		ic->tag_size = crypto_shash_digestsize(ic->internal_hash);
	}
	if (ic->tag_size > MAX_TAG_SIZE) {
		ti->error = "Too big tag size";
		r = -EINVAL;
		goto bad;
	}
	if (!(ic->tag_size & (ic->tag_size - 1)))
		ic->log2_tag_size = __ffs(ic->tag_size);
	else
		ic->log2_tag_size = -1;

	if (ic->mode == 'B' && !ic->internal_hash) {
		r = -EINVAL;
		ti->error = "Bitmap mode can be only used with internal hash";
		goto bad;
	}

	if (ic->discard && !ic->internal_hash) {
		r = -EINVAL;
		ti->error = "Discard can be only used with internal hash";
		goto bad;
	}

	ic->autocommit_jiffies = msecs_to_jiffies(sync_msec);
	ic->autocommit_msec = sync_msec;
	timer_setup(&ic->autocommit_timer, autocommit_fn, 0);

	ic->io = dm_io_client_create();
	if (IS_ERR(ic->io)) {
		r = PTR_ERR(ic->io);
		ic->io = NULL;
		ti->error = "Cannot allocate dm io";
		goto bad;
	}

	r = mempool_init_slab_pool(&ic->journal_io_mempool, JOURNAL_IO_MEMPOOL, journal_io_cache);
	if (r) {
		ti->error = "Cannot allocate mempool";
		goto bad;
	}

	ic->metadata_wq = alloc_workqueue("dm-integrity-metadata",
					  WQ_MEM_RECLAIM, METADATA_WORKQUEUE_MAX_ACTIVE);
	if (!ic->metadata_wq) {
		ti->error = "Cannot allocate workqueue";
		r = -ENOMEM;
		goto bad;
	}

	/*
	 * If this workqueue were percpu, it would cause bio reordering
	 * and reduced performance.
	 */
	ic->wait_wq = alloc_workqueue("dm-integrity-wait", WQ_MEM_RECLAIM | WQ_UNBOUND, 1);
	if (!ic->wait_wq) {
		ti->error = "Cannot allocate workqueue";
		r = -ENOMEM;
		goto bad;
	}

	ic->offload_wq = alloc_workqueue("dm-integrity-offload", WQ_MEM_RECLAIM,
					  METADATA_WORKQUEUE_MAX_ACTIVE);
	if (!ic->offload_wq) {
		ti->error = "Cannot allocate workqueue";
		r = -ENOMEM;
		goto bad;
	}

	ic->commit_wq = alloc_workqueue("dm-integrity-commit", WQ_MEM_RECLAIM, 1);
	if (!ic->commit_wq) {
		ti->error = "Cannot allocate workqueue";
		r = -ENOMEM;
		goto bad;
	}
	INIT_WORK(&ic->commit_work, integrity_commit);

	if (ic->mode == 'J' || ic->mode == 'B') {
		ic->writer_wq = alloc_workqueue("dm-integrity-writer", WQ_MEM_RECLAIM, 1);
		if (!ic->writer_wq) {
			ti->error = "Cannot allocate workqueue";
			r = -ENOMEM;
			goto bad;
		}
		INIT_WORK(&ic->writer_work, integrity_writer);
	}

	ic->sb = alloc_pages_exact(SB_SECTORS << SECTOR_SHIFT, GFP_KERNEL);
	if (!ic->sb) {
		r = -ENOMEM;
		ti->error = "Cannot allocate superblock area";
		goto bad;
	}

	r = sync_rw_sb(ic, REQ_OP_READ, 0);
	if (r) {
		ti->error = "Error reading superblock";
		goto bad;
	}
	should_write_sb = false;
	if (memcmp(ic->sb->magic, SB_MAGIC, 8)) {
		if (ic->mode != 'R') {
			if (memchr_inv(ic->sb, 0, SB_SECTORS << SECTOR_SHIFT)) {
				r = -EINVAL;
				ti->error = "The device is not initialized";
				goto bad;
			}
		}

		r = initialize_superblock(ic, journal_sectors, interleave_sectors);
		if (r) {
			ti->error = "Could not initialize superblock";
			goto bad;
		}
		if (ic->mode != 'R')
			should_write_sb = true;
	}

	if (!ic->sb->version || ic->sb->version > SB_VERSION_5) {
		r = -EINVAL;
		ti->error = "Unknown version";
		goto bad;
	}
	if (le16_to_cpu(ic->sb->integrity_tag_size) != ic->tag_size) {
		r = -EINVAL;
		ti->error = "Tag size doesn't match the information in superblock";
		goto bad;
	}
	if (ic->sb->log2_sectors_per_block != __ffs(ic->sectors_per_block)) {
		r = -EINVAL;
		ti->error = "Block size doesn't match the information in superblock";
		goto bad;
	}
	if (!le32_to_cpu(ic->sb->journal_sections)) {
		r = -EINVAL;
		ti->error = "Corrupted superblock, journal_sections is 0";
		goto bad;
	}
	/* make sure that ti->max_io_len doesn't overflow */
	if (!ic->meta_dev) {
		if (ic->sb->log2_interleave_sectors < MIN_LOG2_INTERLEAVE_SECTORS ||
		    ic->sb->log2_interleave_sectors > MAX_LOG2_INTERLEAVE_SECTORS) {
			r = -EINVAL;
			ti->error = "Invalid interleave_sectors in the superblock";
			goto bad;
		}
	} else {
		if (ic->sb->log2_interleave_sectors) {
			r = -EINVAL;
			ti->error = "Invalid interleave_sectors in the superblock";
			goto bad;
		}
	}
	if (!!(ic->sb->flags & cpu_to_le32(SB_FLAG_HAVE_JOURNAL_MAC)) != !!ic->journal_mac_alg.alg_string) {
		r = -EINVAL;
		ti->error = "Journal mac mismatch";
		goto bad;
	}

	get_provided_data_sectors(ic);
	if (!ic->provided_data_sectors) {
		r = -EINVAL;
		ti->error = "The device is too small";
		goto bad;
	}

try_smaller_buffer:
	r = calculate_device_limits(ic);
	if (r) {
		if (ic->meta_dev) {
			if (ic->log2_buffer_sectors > 3) {
				ic->log2_buffer_sectors--;
				goto try_smaller_buffer;
			}
		}
		ti->error = "The device is too small";
		goto bad;
	}

	if (log2_sectors_per_bitmap_bit < 0)
		log2_sectors_per_bitmap_bit = __fls(DEFAULT_SECTORS_PER_BITMAP_BIT);
	if (log2_sectors_per_bitmap_bit < ic->sb->log2_sectors_per_block)
		log2_sectors_per_bitmap_bit = ic->sb->log2_sectors_per_block;

	bits_in_journal = ((__u64)ic->journal_section_sectors * ic->journal_sections) << (SECTOR_SHIFT + 3);
	if (bits_in_journal > UINT_MAX)
		bits_in_journal = UINT_MAX;
	while (bits_in_journal < (ic->provided_data_sectors + ((sector_t)1 << log2_sectors_per_bitmap_bit) - 1) >> log2_sectors_per_bitmap_bit)
		log2_sectors_per_bitmap_bit++;

	log2_blocks_per_bitmap_bit = log2_sectors_per_bitmap_bit - ic->sb->log2_sectors_per_block;
	ic->log2_blocks_per_bitmap_bit = log2_blocks_per_bitmap_bit;
	if (should_write_sb) {
		ic->sb->log2_blocks_per_bitmap_bit = log2_blocks_per_bitmap_bit;
	}
	n_bitmap_bits = ((ic->provided_data_sectors >> ic->sb->log2_sectors_per_block)
				+ (((sector_t)1 << log2_blocks_per_bitmap_bit) - 1)) >> log2_blocks_per_bitmap_bit;
	ic->n_bitmap_blocks = DIV_ROUND_UP(n_bitmap_bits, BITMAP_BLOCK_SIZE * 8);

	if (!ic->meta_dev)
		ic->log2_buffer_sectors = min(ic->log2_buffer_sectors, (__u8)__ffs(ic->metadata_run));

	if (ti->len > ic->provided_data_sectors) {
		r = -EINVAL;
		ti->error = "Not enough provided sectors for requested mapping size";
		goto bad;
	}


	threshold = (__u64)ic->journal_entries * (100 - journal_watermark);
	threshold += 50;
	do_div(threshold, 100);
	ic->free_sectors_threshold = threshold;

	DEBUG_print("initialized:\n");
	DEBUG_print("	integrity_tag_size %u\n", le16_to_cpu(ic->sb->integrity_tag_size));
	DEBUG_print("	journal_entry_size %u\n", ic->journal_entry_size);
	DEBUG_print("	journal_entries_per_sector %u\n", ic->journal_entries_per_sector);
	DEBUG_print("	journal_section_entries %u\n", ic->journal_section_entries);
	DEBUG_print("	journal_section_sectors %u\n", ic->journal_section_sectors);
	DEBUG_print("	journal_sections %u\n", (unsigned)le32_to_cpu(ic->sb->journal_sections));
	DEBUG_print("	journal_entries %u\n", ic->journal_entries);
	DEBUG_print("	log2_interleave_sectors %d\n", ic->sb->log2_interleave_sectors);
	DEBUG_print("	data_device_sectors 0x%llx\n", bdev_nr_sectors(ic->dev->bdev));
	DEBUG_print("	initial_sectors 0x%x\n", ic->initial_sectors);
	DEBUG_print("	metadata_run 0x%x\n", ic->metadata_run);
	DEBUG_print("	log2_metadata_run %d\n", ic->log2_metadata_run);
	DEBUG_print("	provided_data_sectors 0x%llx (%llu)\n", ic->provided_data_sectors, ic->provided_data_sectors);
	DEBUG_print("	log2_buffer_sectors %u\n", ic->log2_buffer_sectors);
	DEBUG_print("	bits_in_journal %llu\n", bits_in_journal);

	if (ic->recalculate_flag && !(ic->sb->flags & cpu_to_le32(SB_FLAG_RECALCULATING))) {
		ic->sb->flags |= cpu_to_le32(SB_FLAG_RECALCULATING);
		ic->sb->recalc_sector = cpu_to_le64(0);
	}

	if (ic->internal_hash) {
		ic->recalc_wq = alloc_workqueue("dm-integrity-recalc", WQ_MEM_RECLAIM, 1);
		if (!ic->recalc_wq ) {
			ti->error = "Cannot allocate workqueue";
			r = -ENOMEM;
			goto bad;
		}
		INIT_WORK(&ic->recalc_work, integrity_recalc);
		ic->recalc_buffer = vmalloc(RECALC_SECTORS << SECTOR_SHIFT);
		if (!ic->recalc_buffer) {
			ti->error = "Cannot allocate buffer for recalculating";
			r = -ENOMEM;
			goto bad;
		}
		ic->recalc_tags = kvmalloc_array(RECALC_SECTORS >> ic->sb->log2_sectors_per_block,
						 ic->tag_size, GFP_KERNEL);
		if (!ic->recalc_tags) {
			ti->error = "Cannot allocate tags for recalculating";
			r = -ENOMEM;
			goto bad;
		}
	} else {
		if (ic->sb->flags & cpu_to_le32(SB_FLAG_RECALCULATING)) {
			ti->error = "Recalculate can only be specified with internal_hash";
			r = -EINVAL;
			goto bad;
		}
	}

	if (ic->sb->flags & cpu_to_le32(SB_FLAG_RECALCULATING) &&
	    le64_to_cpu(ic->sb->recalc_sector) < ic->provided_data_sectors &&
	    dm_integrity_disable_recalculate(ic)) {
		ti->error = "Recalculating with HMAC is disabled for security reasons - if you really need it, use the argument \"legacy_recalculate\"";
		r = -EOPNOTSUPP;
		goto bad;
	}

	ic->bufio = dm_bufio_client_create(ic->meta_dev ? ic->meta_dev->bdev : ic->dev->bdev,
			1U << (SECTOR_SHIFT + ic->log2_buffer_sectors), 1, 0, NULL, NULL);
	if (IS_ERR(ic->bufio)) {
		r = PTR_ERR(ic->bufio);
		ti->error = "Cannot initialize dm-bufio";
		ic->bufio = NULL;
		goto bad;
	}
	dm_bufio_set_sector_offset(ic->bufio, ic->start + ic->initial_sectors);

	if (ic->mode != 'R') {
		r = create_journal(ic, &ti->error);
		if (r)
			goto bad;

	}

	if (ic->mode == 'B') {
		unsigned i;
		unsigned n_bitmap_pages = DIV_ROUND_UP(ic->n_bitmap_blocks, PAGE_SIZE / BITMAP_BLOCK_SIZE);

		ic->recalc_bitmap = dm_integrity_alloc_page_list(n_bitmap_pages);
		if (!ic->recalc_bitmap) {
			r = -ENOMEM;
			goto bad;
		}
		ic->may_write_bitmap = dm_integrity_alloc_page_list(n_bitmap_pages);
		if (!ic->may_write_bitmap) {
			r = -ENOMEM;
			goto bad;
		}
		ic->bbs = kvmalloc_array(ic->n_bitmap_blocks, sizeof(struct bitmap_block_status), GFP_KERNEL);
		if (!ic->bbs) {
			r = -ENOMEM;
			goto bad;
		}
		INIT_DELAYED_WORK(&ic->bitmap_flush_work, bitmap_flush_work);
		for (i = 0; i < ic->n_bitmap_blocks; i++) {
			struct bitmap_block_status *bbs = &ic->bbs[i];
			unsigned sector, pl_index, pl_offset;

			INIT_WORK(&bbs->work, bitmap_block_work);
			bbs->ic = ic;
			bbs->idx = i;
			bio_list_init(&bbs->bio_queue);
			spin_lock_init(&bbs->bio_queue_lock);

			sector = i * (BITMAP_BLOCK_SIZE >> SECTOR_SHIFT);
			pl_index = sector >> (PAGE_SHIFT - SECTOR_SHIFT);
			pl_offset = (sector << SECTOR_SHIFT) & (PAGE_SIZE - 1);

			bbs->bitmap = lowmem_page_address(ic->journal[pl_index].page) + pl_offset;
		}
	}

	if (should_write_sb) {
		int r;

		init_journal(ic, 0, ic->journal_sections, 0);
		r = dm_integrity_failed(ic);
		if (unlikely(r)) {
			ti->error = "Error initializing journal";
			goto bad;
		}
		r = sync_rw_sb(ic, REQ_OP_WRITE, REQ_FUA);
		if (r) {
			ti->error = "Error initializing superblock";
			goto bad;
		}
		ic->just_formatted = true;
	}

	if (!ic->meta_dev) {
		r = dm_set_target_max_io_len(ti, 1U << ic->sb->log2_interleave_sectors);
		if (r)
			goto bad;
	}
	if (ic->mode == 'B') {
		unsigned max_io_len = ((sector_t)ic->sectors_per_block << ic->log2_blocks_per_bitmap_bit) * (BITMAP_BLOCK_SIZE * 8);
		if (!max_io_len)
			max_io_len = 1U << 31;
		DEBUG_print("max_io_len: old %u, new %u\n", ti->max_io_len, max_io_len);
		if (!ti->max_io_len || ti->max_io_len > max_io_len) {
			r = dm_set_target_max_io_len(ti, max_io_len);
			if (r)
				goto bad;
		}
	}

	if (!ic->internal_hash)
		dm_integrity_set(ti, ic);

	ti->num_flush_bios = 1;
	ti->flush_supported = true;
	if (ic->discard)
		ti->num_discard_bios = 1;

	dm_audit_log_ctr(DM_MSG_PREFIX, ti, 1);
	return 0;

bad:
	dm_audit_log_ctr(DM_MSG_PREFIX, ti, 0);
	dm_integrity_dtr(ti);
	return r;
}

static void dm_integrity_dtr(struct dm_target *ti)
{
	struct dm_integrity_c *ic = ti->private;

	BUG_ON(!RB_EMPTY_ROOT(&ic->in_progress));
	BUG_ON(!list_empty(&ic->wait_list));

	if (ic->metadata_wq)
		destroy_workqueue(ic->metadata_wq);
	if (ic->wait_wq)
		destroy_workqueue(ic->wait_wq);
	if (ic->offload_wq)
		destroy_workqueue(ic->offload_wq);
	if (ic->commit_wq)
		destroy_workqueue(ic->commit_wq);
	if (ic->writer_wq)
		destroy_workqueue(ic->writer_wq);
	if (ic->recalc_wq)
		destroy_workqueue(ic->recalc_wq);
	vfree(ic->recalc_buffer);
	kvfree(ic->recalc_tags);
	kvfree(ic->bbs);
	if (ic->bufio)
		dm_bufio_client_destroy(ic->bufio);
	mempool_exit(&ic->journal_io_mempool);
	if (ic->io)
		dm_io_client_destroy(ic->io);
	if (ic->dev)
		dm_put_device(ti, ic->dev);
	if (ic->meta_dev)
		dm_put_device(ti, ic->meta_dev);
	dm_integrity_free_page_list(ic->journal);
	dm_integrity_free_page_list(ic->journal_io);
	dm_integrity_free_page_list(ic->journal_xor);
	dm_integrity_free_page_list(ic->recalc_bitmap);
	dm_integrity_free_page_list(ic->may_write_bitmap);
	if (ic->journal_scatterlist)
		dm_integrity_free_journal_scatterlist(ic, ic->journal_scatterlist);
	if (ic->journal_io_scatterlist)
		dm_integrity_free_journal_scatterlist(ic, ic->journal_io_scatterlist);
	if (ic->sk_requests) {
		unsigned i;

		for (i = 0; i < ic->journal_sections; i++) {
			struct skcipher_request *req = ic->sk_requests[i];
			if (req) {
				kfree_sensitive(req->iv);
				skcipher_request_free(req);
			}
		}
		kvfree(ic->sk_requests);
	}
	kvfree(ic->journal_tree);
	if (ic->sb)
		free_pages_exact(ic->sb, SB_SECTORS << SECTOR_SHIFT);

	if (ic->internal_hash)
		crypto_free_shash(ic->internal_hash);
	free_alg(&ic->internal_hash_alg);

	if (ic->journal_crypt)
		crypto_free_skcipher(ic->journal_crypt);
	free_alg(&ic->journal_crypt_alg);

	if (ic->journal_mac)
		crypto_free_shash(ic->journal_mac);
	free_alg(&ic->journal_mac_alg);

	kfree(ic);
	dm_audit_log_dtr(DM_MSG_PREFIX, ti, 1);
}

static struct target_type integrity_target = {
	.name			= "integrity",
	.version		= {1, 10, 0},
	.module			= THIS_MODULE,
	.features		= DM_TARGET_SINGLETON | DM_TARGET_INTEGRITY,
	.ctr			= dm_integrity_ctr,
	.dtr			= dm_integrity_dtr,
	.map			= dm_integrity_map,
	.postsuspend		= dm_integrity_postsuspend,
	.resume			= dm_integrity_resume,
	.status			= dm_integrity_status,
	.iterate_devices	= dm_integrity_iterate_devices,
	.io_hints		= dm_integrity_io_hints,
};

static int __init dm_integrity_init(void)
{
	int r;

	journal_io_cache = kmem_cache_create("integrity_journal_io",
					     sizeof(struct journal_io), 0, 0, NULL);
	if (!journal_io_cache) {
		DMERR("can't allocate journal io cache");
		return -ENOMEM;
	}

	r = dm_register_target(&integrity_target);

	if (r < 0)
		DMERR("register failed %d", r);

	return r;
}

static void __exit dm_integrity_exit(void)
{
	dm_unregister_target(&integrity_target);
	kmem_cache_destroy(journal_io_cache);
}

module_init(dm_integrity_init);
module_exit(dm_integrity_exit);

MODULE_AUTHOR("Milan Broz");
MODULE_AUTHOR("Mikulas Patocka");
MODULE_DESCRIPTION(DM_NAME " target for integrity tags extension");
MODULE_LICENSE("GPL");<|MERGE_RESOLUTION|>--- conflicted
+++ resolved
@@ -1963,11 +1963,7 @@
 		n_sectors -= bv.bv_len >> SECTOR_SHIFT;
 		bio_advance_iter(bio, &bio->bi_iter, bv.bv_len);
 retry_kmap:
-<<<<<<< HEAD
-		mem = bvec_kmap_local(&bv);
-=======
 		mem = kmap_local_page(bv.bv_page);
->>>>>>> 33a5c279
 		if (likely(dio->op == REQ_OP_WRITE))
 			flush_dcache_page(bv.bv_page);
 
