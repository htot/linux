/******************************************************************************
 *
 * This file is provided under a dual BSD/GPLv2 license.  When using or
 * redistributing this file, you may do so under either license.
 *
 * GPL LICENSE SUMMARY
 *
 * Copyright(c) 2012 - 2014 Intel Corporation. All rights reserved.
 *
 * This program is free software; you can redistribute it and/or modify
 * it under the terms of version 2 of the GNU General Public License as
 * published by the Free Software Foundation.
 *
 * This program is distributed in the hope that it will be useful, but
 * WITHOUT ANY WARRANTY; without even the implied warranty of
 * MERCHANTABILITY or FITNESS FOR A PARTICULAR PURPOSE.  See the GNU
 * General Public License for more details.
 *
 * You should have received a copy of the GNU General Public License
 * along with this program; if not, write to the Free Software
 * Foundation, Inc., 51 Franklin Street, Fifth Floor, Boston, MA 02110,
 * USA
 *
 * The full GNU General Public License is included in this distribution
 * in the file called COPYING.
 *
 * Contact Information:
 *  Intel Linux Wireless <ilw@linux.intel.com>
 * Intel Corporation, 5200 N.E. Elam Young Parkway, Hillsboro, OR 97124-6497
 *
 * BSD LICENSE
 *
 * Copyright(c) 2012 - 2014 Intel Corporation. All rights reserved.
 * All rights reserved.
 *
 * Redistribution and use in source and binary forms, with or without
 * modification, are permitted provided that the following conditions
 * are met:
 *
 *  * Redistributions of source code must retain the above copyright
 *    notice, this list of conditions and the following disclaimer.
 *  * Redistributions in binary form must reproduce the above copyright
 *    notice, this list of conditions and the following disclaimer in
 *    the documentation and/or other materials provided with the
 *    distribution.
 *  * Neither the name Intel Corporation nor the names of its
 *    contributors may be used to endorse or promote products derived
 *    from this software without specific prior written permission.
 *
 * THIS SOFTWARE IS PROVIDED BY THE COPYRIGHT HOLDERS AND CONTRIBUTORS
 * "AS IS" AND ANY EXPRESS OR IMPLIED WARRANTIES, INCLUDING, BUT NOT
 * LIMITED TO, THE IMPLIED WARRANTIES OF MERCHANTABILITY AND FITNESS FOR
 * A PARTICULAR PURPOSE ARE DISCLAIMED. IN NO EVENT SHALL THE COPYRIGHT
 * OWNER OR CONTRIBUTORS BE LIABLE FOR ANY DIRECT, INDIRECT, INCIDENTAL,
 * SPECIAL, EXEMPLARY, OR CONSEQUENTIAL DAMAGES (INCLUDING, BUT NOT
 * LIMITED TO, PROCUREMENT OF SUBSTITUTE GOODS OR SERVICES; LOSS OF USE,
 * DATA, OR PROFITS; OR BUSINESS INTERRUPTION) HOWEVER CAUSED AND ON ANY
 * THEORY OF LIABILITY, WHETHER IN CONTRACT, STRICT LIABILITY, OR TORT
 * (INCLUDING NEGLIGENCE OR OTHERWISE) ARISING IN ANY WAY OUT OF THE USE
 * OF THIS SOFTWARE, EVEN IF ADVISED OF THE POSSIBILITY OF SUCH DAMAGE.
 *
 *****************************************************************************/

#include <linux/jiffies.h>
#include <net/mac80211.h>

#include "iwl-notif-wait.h"
#include "iwl-trans.h"
#include "fw-api.h"
#include "time-event.h"
#include "mvm.h"
#include "iwl-io.h"
#include "iwl-prph.h"

/* A TimeUnit is 1024 microsecond */
#define MSEC_TO_TU(_msec)	(_msec*1000/1024)

/*
 * For the high priority TE use a time event type that has similar priority to
 * the FW's action scan priority.
 */
#define IWL_MVM_ROC_TE_TYPE_NORMAL TE_P2P_DEVICE_DISCOVERABLE
#define IWL_MVM_ROC_TE_TYPE_MGMT_TX TE_P2P_CLIENT_ASSOC

void iwl_mvm_te_clear_data(struct iwl_mvm *mvm,
			   struct iwl_mvm_time_event_data *te_data)
{
	lockdep_assert_held(&mvm->time_event_lock);

	if (te_data->id == TE_MAX)
		return;

	list_del(&te_data->list);
	te_data->running = false;
	te_data->uid = 0;
	te_data->id = TE_MAX;
	te_data->vif = NULL;
}

void iwl_mvm_roc_done_wk(struct work_struct *wk)
{
	struct iwl_mvm *mvm = container_of(wk, struct iwl_mvm, roc_done_wk);

	synchronize_net();

	/*
	 * Flush the offchannel queue -- this is called when the time
	 * event finishes or is cancelled, so that frames queued for it
	 * won't get stuck on the queue and be transmitted in the next
	 * time event.
	 * We have to send the command asynchronously since this cannot
	 * be under the mutex for locking reasons, but that's not an
	 * issue as it will have to complete before the next command is
	 * executed, and a new time event means a new command.
	 */
	iwl_mvm_flush_tx_path(mvm, BIT(IWL_MVM_OFFCHANNEL_QUEUE), false);
}

static void iwl_mvm_roc_finished(struct iwl_mvm *mvm)
{
	/*
	 * First, clear the ROC_RUNNING status bit. This will cause the TX
	 * path to drop offchannel transmissions. That would also be done
	 * by mac80211, but it is racy, in particular in the case that the
	 * time event actually completed in the firmware (which is handled
	 * in iwl_mvm_te_handle_notif).
	 */
	clear_bit(IWL_MVM_STATUS_ROC_RUNNING, &mvm->status);
	iwl_mvm_unref(mvm, IWL_MVM_REF_ROC);

	/*
	 * Of course, our status bit is just as racy as mac80211, so in
	 * addition, fire off the work struct which will drop all frames
	 * from the hardware queues that made it through the race. First
	 * it will of course synchronize the TX path to make sure that
	 * any *new* TX will be rejected.
	 */
	schedule_work(&mvm->roc_done_wk);
}

static bool iwl_mvm_te_check_disconnect(struct iwl_mvm *mvm,
					struct ieee80211_vif *vif,
					const char *errmsg)
{
	if (vif->type != NL80211_IFTYPE_STATION)
		return false;
	if (vif->bss_conf.assoc && vif->bss_conf.dtim_period)
		return false;
	if (errmsg)
		IWL_ERR(mvm, "%s\n", errmsg);
	ieee80211_connection_loss(vif);
	return true;
}

/*
 * Handles a FW notification for an event that is known to the driver.
 *
 * @mvm: the mvm component
 * @te_data: the time event data
 * @notif: the notification data corresponding the time event data.
 */
static void iwl_mvm_te_handle_notif(struct iwl_mvm *mvm,
				    struct iwl_mvm_time_event_data *te_data,
				    struct iwl_time_event_notif *notif)
{
	lockdep_assert_held(&mvm->time_event_lock);

	IWL_DEBUG_TE(mvm, "Handle time event notif - UID = 0x%x action %d\n",
		     le32_to_cpu(notif->unique_id),
		     le32_to_cpu(notif->action));

	/*
	 * The FW sends the start/end time event notifications even for events
	 * that it fails to schedule. This is indicated in the status field of
	 * the notification. This happens in cases that the scheduler cannot
	 * find a schedule that can handle the event (for example requesting a
	 * P2P Device discoveribility, while there are other higher priority
	 * events in the system).
	 */
	if (!le32_to_cpu(notif->status)) {
		bool start = le32_to_cpu(notif->action) &
				TE_V2_NOTIF_HOST_EVENT_START;
		IWL_WARN(mvm, "Time Event %s notification failure\n",
			 start ? "start" : "end");
		if (iwl_mvm_te_check_disconnect(mvm, te_data->vif, NULL)) {
			iwl_mvm_te_clear_data(mvm, te_data);
			return;
		}
	}

	if (le32_to_cpu(notif->action) & TE_V2_NOTIF_HOST_EVENT_END) {
		IWL_DEBUG_TE(mvm,
			     "TE ended - current time %lu, estimated end %lu\n",
			     jiffies, te_data->end_jiffies);

		if (te_data->vif->type == NL80211_IFTYPE_P2P_DEVICE) {
			ieee80211_remain_on_channel_expired(mvm->hw);
			iwl_mvm_roc_finished(mvm);
		}

		/*
		 * By now, we should have finished association
		 * and know the dtim period.
		 */
		iwl_mvm_te_check_disconnect(mvm, te_data->vif,
			"No association and the time event is over already...");
		iwl_mvm_te_clear_data(mvm, te_data);
	} else if (le32_to_cpu(notif->action) & TE_V2_NOTIF_HOST_EVENT_START) {
		te_data->running = true;
		te_data->end_jiffies = TU_TO_EXP_TIME(te_data->duration);

		if (te_data->vif->type == NL80211_IFTYPE_P2P_DEVICE) {
			set_bit(IWL_MVM_STATUS_ROC_RUNNING, &mvm->status);
			iwl_mvm_ref(mvm, IWL_MVM_REF_ROC);
			ieee80211_ready_on_channel(mvm->hw);
		}
	} else {
		IWL_WARN(mvm, "Got TE with unknown action\n");
	}
}

/*
 * The Rx handler for time event notifications
 */
int iwl_mvm_rx_time_event_notif(struct iwl_mvm *mvm,
				struct iwl_rx_cmd_buffer *rxb,
				struct iwl_device_cmd *cmd)
{
	struct iwl_rx_packet *pkt = rxb_addr(rxb);
	struct iwl_time_event_notif *notif = (void *)pkt->data;
	struct iwl_mvm_time_event_data *te_data, *tmp;

	IWL_DEBUG_TE(mvm, "Time event notification - UID = 0x%x action %d\n",
		     le32_to_cpu(notif->unique_id),
		     le32_to_cpu(notif->action));

	spin_lock_bh(&mvm->time_event_lock);
	list_for_each_entry_safe(te_data, tmp, &mvm->time_event_list, list) {
		if (le32_to_cpu(notif->unique_id) == te_data->uid)
			iwl_mvm_te_handle_notif(mvm, te_data, notif);
	}
	spin_unlock_bh(&mvm->time_event_lock);

	return 0;
}

static bool iwl_mvm_time_event_response(struct iwl_notif_wait_data *notif_wait,
					struct iwl_rx_packet *pkt, void *data)
{
	struct iwl_mvm *mvm =
		container_of(notif_wait, struct iwl_mvm, notif_wait);
	struct iwl_mvm_time_event_data *te_data = data;
	struct iwl_time_event_resp *resp;
	int resp_len = iwl_rx_packet_payload_len(pkt);

	if (WARN_ON(pkt->hdr.cmd != TIME_EVENT_CMD))
		return true;

	if (WARN_ON_ONCE(resp_len != sizeof(*resp))) {
		IWL_ERR(mvm, "Invalid TIME_EVENT_CMD response\n");
		return true;
	}

	resp = (void *)pkt->data;

	/* we should never get a response to another TIME_EVENT_CMD here */
	if (WARN_ON_ONCE(le32_to_cpu(resp->id) != te_data->id))
		return false;

	te_data->uid = le32_to_cpu(resp->unique_id);
	IWL_DEBUG_TE(mvm, "TIME_EVENT_CMD response - UID = 0x%x\n",
		     te_data->uid);
	return true;
}

static int iwl_mvm_time_event_send_add(struct iwl_mvm *mvm,
				       struct ieee80211_vif *vif,
				       struct iwl_mvm_time_event_data *te_data,
				       struct iwl_time_event_cmd *te_cmd)
{
	static const u8 time_event_response[] = { TIME_EVENT_CMD };
	struct iwl_notification_wait wait_time_event;
	int ret;

	lockdep_assert_held(&mvm->mutex);

	IWL_DEBUG_TE(mvm, "Add new TE, duration %d TU\n",
		     le32_to_cpu(te_cmd->duration));

	spin_lock_bh(&mvm->time_event_lock);
	if (WARN_ON(te_data->id != TE_MAX)) {
		spin_unlock_bh(&mvm->time_event_lock);
		return -EIO;
	}
	te_data->vif = vif;
	te_data->duration = le32_to_cpu(te_cmd->duration);
	te_data->id = le32_to_cpu(te_cmd->id);
	list_add_tail(&te_data->list, &mvm->time_event_list);
	spin_unlock_bh(&mvm->time_event_lock);

	/*
	 * Use a notification wait, which really just processes the
	 * command response and doesn't wait for anything, in order
	 * to be able to process the response and get the UID inside
	 * the RX path. Using CMD_WANT_SKB doesn't work because it
	 * stores the buffer and then wakes up this thread, by which
	 * time another notification (that the time event started)
	 * might already be processed unsuccessfully.
	 */
	iwl_init_notification_wait(&mvm->notif_wait, &wait_time_event,
				   time_event_response,
				   ARRAY_SIZE(time_event_response),
				   iwl_mvm_time_event_response, te_data);

<<<<<<< HEAD
	ret = iwl_mvm_send_cmd_pdu(mvm, TIME_EVENT_CMD, CMD_SYNC,
=======
	ret = iwl_mvm_send_cmd_pdu(mvm, TIME_EVENT_CMD, 0,
>>>>>>> af7c603e
					    sizeof(*te_cmd), te_cmd);
	if (ret) {
		IWL_ERR(mvm, "Couldn't send TIME_EVENT_CMD: %d\n", ret);
		iwl_remove_notification(&mvm->notif_wait, &wait_time_event);
		goto out_clear_te;
	}

	/* No need to wait for anything, so just pass 1 (0 isn't valid) */
	ret = iwl_wait_notification(&mvm->notif_wait, &wait_time_event, 1);
	/* should never fail */
	WARN_ON_ONCE(ret);

	if (ret) {
 out_clear_te:
		spin_lock_bh(&mvm->time_event_lock);
		iwl_mvm_te_clear_data(mvm, te_data);
		spin_unlock_bh(&mvm->time_event_lock);
	}
	return ret;
}

void iwl_mvm_protect_session(struct iwl_mvm *mvm,
			     struct ieee80211_vif *vif,
			     u32 duration, u32 min_duration,
			     u32 max_delay)
{
	struct iwl_mvm_vif *mvmvif = iwl_mvm_vif_from_mac80211(vif);
	struct iwl_mvm_time_event_data *te_data = &mvmvif->time_event_data;
	struct iwl_time_event_cmd time_cmd = {};

	lockdep_assert_held(&mvm->mutex);

	if (te_data->running &&
	    time_after(te_data->end_jiffies, TU_TO_EXP_TIME(min_duration))) {
		IWL_DEBUG_TE(mvm, "We have enough time in the current TE: %u\n",
			     jiffies_to_msecs(te_data->end_jiffies - jiffies));
		return;
	}

	if (te_data->running) {
		IWL_DEBUG_TE(mvm, "extend 0x%x: only %u ms left\n",
			     te_data->uid,
			     jiffies_to_msecs(te_data->end_jiffies - jiffies));
		/*
		 * we don't have enough time
		 * cancel the current TE and issue a new one
		 * Of course it would be better to remove the old one only
		 * when the new one is added, but we don't care if we are off
		 * channel for a bit. All we need to do, is not to return
		 * before we actually begin to be on the channel.
		 */
		iwl_mvm_stop_session_protection(mvm, vif);
	}

	time_cmd.action = cpu_to_le32(FW_CTXT_ACTION_ADD);
	time_cmd.id_and_color =
		cpu_to_le32(FW_CMD_ID_AND_COLOR(mvmvif->id, mvmvif->color));
	time_cmd.id = cpu_to_le32(TE_BSS_STA_AGGRESSIVE_ASSOC);

	time_cmd.apply_time =
		cpu_to_le32(iwl_read_prph(mvm->trans, DEVICE_SYSTEM_TIME_REG));

	time_cmd.max_frags = TE_V2_FRAG_NONE;
	time_cmd.max_delay = cpu_to_le32(max_delay);
	/* TODO: why do we need to interval = bi if it is not periodic? */
	time_cmd.interval = cpu_to_le32(1);
	time_cmd.duration = cpu_to_le32(duration);
	time_cmd.repeat = 1;
	time_cmd.policy = cpu_to_le16(TE_V2_NOTIF_HOST_EVENT_START |
				      TE_V2_NOTIF_HOST_EVENT_END |
				      T2_V2_START_IMMEDIATELY);

	iwl_mvm_time_event_send_add(mvm, vif, te_data, &time_cmd);
}

/*
 * Explicit request to remove a time event. The removal of a time event needs to
 * be synchronized with the flow of a time event's end notification, which also
 * removes the time event from the op mode data structures.
 */
void iwl_mvm_remove_time_event(struct iwl_mvm *mvm,
			       struct iwl_mvm_vif *mvmvif,
			       struct iwl_mvm_time_event_data *te_data)
{
	struct iwl_time_event_cmd time_cmd = {};
	u32 id, uid;
	int ret;

	/*
	 * It is possible that by the time we got to this point the time
	 * event was already removed.
	 */
	spin_lock_bh(&mvm->time_event_lock);

	/* Save time event uid before clearing its data */
	uid = te_data->uid;
	id = te_data->id;

	/*
	 * The clear_data function handles time events that were already removed
	 */
	iwl_mvm_te_clear_data(mvm, te_data);
	spin_unlock_bh(&mvm->time_event_lock);

	/*
	 * It is possible that by the time we try to remove it, the time event
	 * has already ended and removed. In such a case there is no need to
	 * send a removal command.
	 */
	if (id == TE_MAX) {
		IWL_DEBUG_TE(mvm, "TE 0x%x has already ended\n", uid);
		return;
	}

	/* When we remove a TE, the UID is to be set in the id field */
	time_cmd.id = cpu_to_le32(uid);
	time_cmd.action = cpu_to_le32(FW_CTXT_ACTION_REMOVE);
	time_cmd.id_and_color =
		cpu_to_le32(FW_CMD_ID_AND_COLOR(mvmvif->id, mvmvif->color));

	IWL_DEBUG_TE(mvm, "Removing TE 0x%x\n", le32_to_cpu(time_cmd.id));
<<<<<<< HEAD
	ret = iwl_mvm_send_cmd_pdu(mvm, TIME_EVENT_CMD, CMD_SYNC,
=======
	ret = iwl_mvm_send_cmd_pdu(mvm, TIME_EVENT_CMD, 0,
>>>>>>> af7c603e
				   sizeof(time_cmd), &time_cmd);
	if (WARN_ON(ret))
		return;
}

void iwl_mvm_stop_session_protection(struct iwl_mvm *mvm,
				     struct ieee80211_vif *vif)
{
	struct iwl_mvm_vif *mvmvif = iwl_mvm_vif_from_mac80211(vif);
	struct iwl_mvm_time_event_data *te_data = &mvmvif->time_event_data;

	lockdep_assert_held(&mvm->mutex);
	iwl_mvm_remove_time_event(mvm, mvmvif, te_data);
}

int iwl_mvm_start_p2p_roc(struct iwl_mvm *mvm, struct ieee80211_vif *vif,
			  int duration, enum ieee80211_roc_type type)
{
	struct iwl_mvm_vif *mvmvif = iwl_mvm_vif_from_mac80211(vif);
	struct iwl_mvm_time_event_data *te_data = &mvmvif->time_event_data;
	struct iwl_time_event_cmd time_cmd = {};

	lockdep_assert_held(&mvm->mutex);
	if (te_data->running) {
		IWL_WARN(mvm, "P2P_DEVICE remain on channel already running\n");
		return -EBUSY;
	}

	/*
	 * Flush the done work, just in case it's still pending, so that
	 * the work it does can complete and we can accept new frames.
	 */
	flush_work(&mvm->roc_done_wk);

	time_cmd.action = cpu_to_le32(FW_CTXT_ACTION_ADD);
	time_cmd.id_and_color =
		cpu_to_le32(FW_CMD_ID_AND_COLOR(mvmvif->id, mvmvif->color));

	switch (type) {
	case IEEE80211_ROC_TYPE_NORMAL:
		time_cmd.id = cpu_to_le32(IWL_MVM_ROC_TE_TYPE_NORMAL);
		break;
	case IEEE80211_ROC_TYPE_MGMT_TX:
		time_cmd.id = cpu_to_le32(IWL_MVM_ROC_TE_TYPE_MGMT_TX);
		break;
	default:
		WARN_ONCE(1, "Got an invalid ROC type\n");
		return -EINVAL;
	}

	time_cmd.apply_time = cpu_to_le32(0);
	time_cmd.interval = cpu_to_le32(1);

	/*
	 * The P2P Device TEs can have lower priority than other events
	 * that are being scheduled by the driver/fw, and thus it might not be
	 * scheduled. To improve the chances of it being scheduled, allow them
	 * to be fragmented, and in addition allow them to be delayed.
	 */
	time_cmd.max_frags = min(MSEC_TO_TU(duration)/50, TE_V2_FRAG_ENDLESS);
	time_cmd.max_delay = cpu_to_le32(MSEC_TO_TU(duration/2));
	time_cmd.duration = cpu_to_le32(MSEC_TO_TU(duration));
	time_cmd.repeat = 1;
	time_cmd.policy = cpu_to_le16(TE_V2_NOTIF_HOST_EVENT_START |
				      TE_V2_NOTIF_HOST_EVENT_END |
				      T2_V2_START_IMMEDIATELY);

	return iwl_mvm_time_event_send_add(mvm, vif, te_data, &time_cmd);
}

void iwl_mvm_stop_p2p_roc(struct iwl_mvm *mvm)
{
	struct iwl_mvm_vif *mvmvif;
	struct iwl_mvm_time_event_data *te_data;

	lockdep_assert_held(&mvm->mutex);

	/*
	 * Iterate over the list of time events and find the time event that is
	 * associated with a P2P_DEVICE interface.
	 * This assumes that a P2P_DEVICE interface can have only a single time
	 * event at any given time and this time event coresponds to a ROC
	 * request
	 */
	mvmvif = NULL;
	spin_lock_bh(&mvm->time_event_lock);
	list_for_each_entry(te_data, &mvm->time_event_list, list) {
		if (te_data->vif->type == NL80211_IFTYPE_P2P_DEVICE) {
			mvmvif = iwl_mvm_vif_from_mac80211(te_data->vif);
			break;
		}
	}
	spin_unlock_bh(&mvm->time_event_lock);

	if (!mvmvif) {
		IWL_WARN(mvm, "P2P_DEVICE no remain on channel event\n");
		return;
	}

	iwl_mvm_remove_time_event(mvm, mvmvif, te_data);

	iwl_mvm_roc_finished(mvm);
}<|MERGE_RESOLUTION|>--- conflicted
+++ resolved
@@ -312,11 +312,7 @@
 				   ARRAY_SIZE(time_event_response),
 				   iwl_mvm_time_event_response, te_data);
 
-<<<<<<< HEAD
-	ret = iwl_mvm_send_cmd_pdu(mvm, TIME_EVENT_CMD, CMD_SYNC,
-=======
 	ret = iwl_mvm_send_cmd_pdu(mvm, TIME_EVENT_CMD, 0,
->>>>>>> af7c603e
 					    sizeof(*te_cmd), te_cmd);
 	if (ret) {
 		IWL_ERR(mvm, "Couldn't send TIME_EVENT_CMD: %d\n", ret);
@@ -438,11 +434,7 @@
 		cpu_to_le32(FW_CMD_ID_AND_COLOR(mvmvif->id, mvmvif->color));
 
 	IWL_DEBUG_TE(mvm, "Removing TE 0x%x\n", le32_to_cpu(time_cmd.id));
-<<<<<<< HEAD
-	ret = iwl_mvm_send_cmd_pdu(mvm, TIME_EVENT_CMD, CMD_SYNC,
-=======
 	ret = iwl_mvm_send_cmd_pdu(mvm, TIME_EVENT_CMD, 0,
->>>>>>> af7c603e
 				   sizeof(time_cmd), &time_cmd);
 	if (WARN_ON(ret))
 		return;
