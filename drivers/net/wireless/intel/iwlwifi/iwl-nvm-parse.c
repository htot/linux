--- conflicted
+++ resolved
@@ -651,16 +651,7 @@
 static void iwl_init_he_hw_capab(struct ieee80211_supported_band *sband,
 				 u8 tx_chains, u8 rx_chains)
 {
-<<<<<<< HEAD
-	if (sband->band == NL80211_BAND_2GHZ ||
-	    sband->band == NL80211_BAND_5GHZ)
-		sband->iftype_data = iwl_he_capa;
-	else
-		return;
-
-=======
 	sband->iftype_data = iwl_he_capa;
->>>>>>> 0ecfebd2
 	sband->n_iftype_data = ARRAY_SIZE(iwl_he_capa);
 
 	/* If not 2x2, we need to indicate 1x1 in the Midamble RX Max NSTS */
@@ -1096,10 +1087,6 @@
 	int center_freq, prev_center_freq = 0;
 	int valid_rules = 0;
 	bool new_rule;
-<<<<<<< HEAD
-	int max_num_ch = cfg->nvm_type == IWL_NVM_EXT ?
-			 IWL_NVM_NUM_CHANNELS_EXT : IWL_NVM_NUM_CHANNELS;
-=======
 	int max_num_ch;
 
 	if (cfg->uhb_supported) {
@@ -1112,7 +1099,6 @@
 		max_num_ch = IWL_NVM_NUM_CHANNELS;
 		nvm_chan = iwl_nvm_channels;
 	}
->>>>>>> 0ecfebd2
 
 	if (WARN_ON(num_of_ch > max_num_ch))
 		num_of_ch = max_num_ch;
@@ -1200,21 +1186,10 @@
 	 * Narrow down regdom for unused regulatory rules to prevent hole
 	 * between reg rules to wmm rules.
 	 */
-<<<<<<< HEAD
-	regd_to_copy = sizeof(struct ieee80211_regdomain) +
-		valid_rules * sizeof(struct ieee80211_reg_rule);
-
-	copy_rd = kmemdup(regd, regd_to_copy, GFP_KERNEL);
-	if (!copy_rd) {
-		copy_rd = ERR_PTR(-ENOMEM);
-		goto out;
-	}
-=======
 	copy_rd = kmemdup(regd, struct_size(regd, reg_rules, valid_rules),
 			  GFP_KERNEL);
 	if (!copy_rd)
 		copy_rd = ERR_PTR(-ENOMEM);
->>>>>>> 0ecfebd2
 
 out:
 	kfree(regdb_ptrs);
