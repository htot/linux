--- conflicted
+++ resolved
@@ -67,9 +67,6 @@
 	return rv;
 }
 
-<<<<<<< HEAD
-	/* Second, find the set of routes valid for this device. */
-=======
 /*
  * Find the valid routes for a board.
  */
@@ -79,7 +76,6 @@
 	const struct ni_device_routes *dr = NULL;
 	int i;
 
->>>>>>> 04d5ce62
 	for (i = 0; ni_device_routes_list[i]; ++i) {
 		if (memcmp(ni_device_routes_list[i]->device, board_name,
 			   strnlen(board_name, 30)) == 0) {
@@ -90,8 +86,6 @@
 	return dr;
 }
 
-<<<<<<< HEAD
-=======
 /*
  * Find the proper route_values and ni_device_routes tables for this particular
  * device.  Possibly try an alternate board name if device routes not found
@@ -115,7 +109,6 @@
 	if (!dr && alt_board_name)
 		dr = ni_find_valid_routes(alt_board_name);
 
->>>>>>> 04d5ce62
 	tables->route_values = rv;
 	tables->valid_routes = dr;
 
