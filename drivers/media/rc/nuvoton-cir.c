/*
 * Driver for Nuvoton Technology Corporation w83667hg/w83677hg-i CIR
 *
 * Copyright (C) 2010 Jarod Wilson <jarod@redhat.com>
 * Copyright (C) 2009 Nuvoton PS Team
 *
 * Special thanks to Nuvoton for providing hardware, spec sheets and
 * sample code upon which portions of this driver are based. Indirect
 * thanks also to Maxim Levitsky, whose ene_ir driver this driver is
 * modeled after.
 *
 * This program is free software; you can redistribute it and/or
 * modify it under the terms of the GNU General Public License as
 * published by the Free Software Foundation; either version 2 of the
 * License, or (at your option) any later version.
 *
 * This program is distributed in the hope that it will be useful, but
 * WITHOUT ANY WARRANTY; without even the implied warranty of
 * MERCHANTABILITY or FITNESS FOR A PARTICULAR PURPOSE.  See the GNU
 * General Public License for more details.
 */

#define pr_fmt(fmt) KBUILD_MODNAME ": " fmt

#include <linux/kernel.h>
#include <linux/module.h>
#include <linux/pnp.h>
#include <linux/io.h>
#include <linux/interrupt.h>
#include <linux/sched.h>
#include <linux/slab.h>
#include <media/rc-core.h>
#include <linux/pci_ids.h>

#include "nuvoton-cir.h"

static void nvt_clear_cir_wake_fifo(struct nvt_dev *nvt);

static const struct nvt_chip nvt_chips[] = {
	{ "w83667hg", NVT_W83667HG },
	{ "NCT6775F", NVT_6775F },
	{ "NCT6776F", NVT_6776F },
	{ "NCT6779D", NVT_6779D },
};

static inline struct device *nvt_get_dev(const struct nvt_dev *nvt)
{
	return nvt->rdev->dev.parent;
}

static inline bool is_w83667hg(struct nvt_dev *nvt)
{
	return nvt->chip_ver == NVT_W83667HG;
}

/* write val to config reg */
static inline void nvt_cr_write(struct nvt_dev *nvt, u8 val, u8 reg)
{
	outb(reg, nvt->cr_efir);
	outb(val, nvt->cr_efdr);
}

/* read val from config reg */
static inline u8 nvt_cr_read(struct nvt_dev *nvt, u8 reg)
{
	outb(reg, nvt->cr_efir);
	return inb(nvt->cr_efdr);
}

/* update config register bit without changing other bits */
static inline void nvt_set_reg_bit(struct nvt_dev *nvt, u8 val, u8 reg)
{
	u8 tmp = nvt_cr_read(nvt, reg) | val;
	nvt_cr_write(nvt, tmp, reg);
}

/* clear config register bit without changing other bits */
static inline void nvt_clear_reg_bit(struct nvt_dev *nvt, u8 val, u8 reg)
{
	u8 tmp = nvt_cr_read(nvt, reg) & ~val;
	nvt_cr_write(nvt, tmp, reg);
}

/* enter extended function mode */
static inline int nvt_efm_enable(struct nvt_dev *nvt)
{
	if (!request_muxed_region(nvt->cr_efir, 2, NVT_DRIVER_NAME))
		return -EBUSY;

	/* Enabling Extended Function Mode explicitly requires writing 2x */
	outb(EFER_EFM_ENABLE, nvt->cr_efir);
	outb(EFER_EFM_ENABLE, nvt->cr_efir);

	return 0;
}

/* exit extended function mode */
static inline void nvt_efm_disable(struct nvt_dev *nvt)
{
	outb(EFER_EFM_DISABLE, nvt->cr_efir);

	release_region(nvt->cr_efir, 2);
}

/*
 * When you want to address a specific logical device, write its logical
 * device number to CR_LOGICAL_DEV_SEL, then enable/disable by writing
 * 0x1/0x0 respectively to CR_LOGICAL_DEV_EN.
 */
static inline void nvt_select_logical_dev(struct nvt_dev *nvt, u8 ldev)
{
	nvt_cr_write(nvt, ldev, CR_LOGICAL_DEV_SEL);
}

/* select and enable logical device with setting EFM mode*/
static inline void nvt_enable_logical_dev(struct nvt_dev *nvt, u8 ldev)
{
	nvt_efm_enable(nvt);
	nvt_select_logical_dev(nvt, ldev);
	nvt_cr_write(nvt, LOGICAL_DEV_ENABLE, CR_LOGICAL_DEV_EN);
	nvt_efm_disable(nvt);
}

/* select and disable logical device with setting EFM mode*/
static inline void nvt_disable_logical_dev(struct nvt_dev *nvt, u8 ldev)
{
	nvt_efm_enable(nvt);
	nvt_select_logical_dev(nvt, ldev);
	nvt_cr_write(nvt, LOGICAL_DEV_DISABLE, CR_LOGICAL_DEV_EN);
	nvt_efm_disable(nvt);
}

/* write val to cir config register */
static inline void nvt_cir_reg_write(struct nvt_dev *nvt, u8 val, u8 offset)
{
	outb(val, nvt->cir_addr + offset);
}

/* read val from cir config register */
static u8 nvt_cir_reg_read(struct nvt_dev *nvt, u8 offset)
{
	return inb(nvt->cir_addr + offset);
}

/* write val to cir wake register */
static inline void nvt_cir_wake_reg_write(struct nvt_dev *nvt,
					  u8 val, u8 offset)
{
	outb(val, nvt->cir_wake_addr + offset);
}

/* read val from cir wake config register */
static u8 nvt_cir_wake_reg_read(struct nvt_dev *nvt, u8 offset)
{
	return inb(nvt->cir_wake_addr + offset);
}

/* don't override io address if one is set already */
static void nvt_set_ioaddr(struct nvt_dev *nvt, unsigned long *ioaddr)
{
	unsigned long old_addr;

	old_addr = nvt_cr_read(nvt, CR_CIR_BASE_ADDR_HI) << 8;
	old_addr |= nvt_cr_read(nvt, CR_CIR_BASE_ADDR_LO);

	if (old_addr)
		*ioaddr = old_addr;
	else {
		nvt_cr_write(nvt, *ioaddr >> 8, CR_CIR_BASE_ADDR_HI);
		nvt_cr_write(nvt, *ioaddr & 0xff, CR_CIR_BASE_ADDR_LO);
	}
}

static void nvt_write_wakeup_codes(struct rc_dev *dev,
				   const u8 *wbuf, int count)
{
	u8 tolerance, config;
	struct nvt_dev *nvt = dev->priv;
<<<<<<< HEAD
=======
	unsigned long flags;
>>>>>>> af22a610
	int i;

	/* hardcode the tolerance to 10% */
	tolerance = DIV_ROUND_UP(count, 10);

<<<<<<< HEAD
	spin_lock(&nvt->lock);
=======
	spin_lock_irqsave(&nvt->lock, flags);
>>>>>>> af22a610

	nvt_clear_cir_wake_fifo(nvt);
	nvt_cir_wake_reg_write(nvt, count, CIR_WAKE_FIFO_CMP_DEEP);
	nvt_cir_wake_reg_write(nvt, tolerance, CIR_WAKE_FIFO_CMP_TOL);

	config = nvt_cir_wake_reg_read(nvt, CIR_WAKE_IRCON);

	/* enable writes to wake fifo */
	nvt_cir_wake_reg_write(nvt, config | CIR_WAKE_IRCON_MODE1,
			       CIR_WAKE_IRCON);

	if (count)
		pr_info("Wake samples (%d) =", count);
	else
		pr_info("Wake sample fifo cleared");

	for (i = 0; i < count; i++)
		nvt_cir_wake_reg_write(nvt, wbuf[i], CIR_WAKE_WR_FIFO_DATA);

	nvt_cir_wake_reg_write(nvt, config, CIR_WAKE_IRCON);

<<<<<<< HEAD
	spin_unlock(&nvt->lock);
=======
	spin_unlock_irqrestore(&nvt->lock, flags);
>>>>>>> af22a610
}

static ssize_t wakeup_data_show(struct device *dev,
				struct device_attribute *attr,
				char *buf)
{
	struct rc_dev *rc_dev = to_rc_dev(dev);
	struct nvt_dev *nvt = rc_dev->priv;
	int fifo_len, duration;
	unsigned long flags;
	ssize_t buf_len = 0;
	int i;

	spin_lock_irqsave(&nvt->lock, flags);

	fifo_len = nvt_cir_wake_reg_read(nvt, CIR_WAKE_FIFO_COUNT);
	fifo_len = min(fifo_len, WAKEUP_MAX_SIZE);

	/* go to first element to be read */
	while (nvt_cir_wake_reg_read(nvt, CIR_WAKE_RD_FIFO_ONLY_IDX))
		nvt_cir_wake_reg_read(nvt, CIR_WAKE_RD_FIFO_ONLY);

	for (i = 0; i < fifo_len; i++) {
		duration = nvt_cir_wake_reg_read(nvt, CIR_WAKE_RD_FIFO_ONLY);
		duration = (duration & BUF_LEN_MASK) * SAMPLE_PERIOD;
		buf_len += snprintf(buf + buf_len, PAGE_SIZE - buf_len,
				    "%d ", duration);
	}
	buf_len += snprintf(buf + buf_len, PAGE_SIZE - buf_len, "\n");

	spin_unlock_irqrestore(&nvt->lock, flags);

	return buf_len;
}

static ssize_t wakeup_data_store(struct device *dev,
				 struct device_attribute *attr,
				 const char *buf, size_t len)
{
	struct rc_dev *rc_dev = to_rc_dev(dev);
	u8 wake_buf[WAKEUP_MAX_SIZE];
	char **argv;
	int i, count;
	unsigned int val;
	ssize_t ret;

	argv = argv_split(GFP_KERNEL, buf, &count);
	if (!argv)
		return -ENOMEM;
	if (!count || count > WAKEUP_MAX_SIZE) {
		ret = -EINVAL;
		goto out;
	}

	for (i = 0; i < count; i++) {
		ret = kstrtouint(argv[i], 10, &val);
		if (ret)
			goto out;
		val = DIV_ROUND_CLOSEST(val, SAMPLE_PERIOD);
		if (!val || val > 0x7f) {
			ret = -EINVAL;
			goto out;
		}
		wake_buf[i] = val;
		/* sequence must start with a pulse */
		if (i % 2 == 0)
			wake_buf[i] |= BUF_PULSE_BIT;
	}

	nvt_write_wakeup_codes(rc_dev, wake_buf, count);

	ret = len;
out:
	argv_free(argv);
	return ret;
}
static DEVICE_ATTR_RW(wakeup_data);

/* dump current cir register contents */
static void cir_dump_regs(struct nvt_dev *nvt)
{
	nvt_efm_enable(nvt);
	nvt_select_logical_dev(nvt, LOGICAL_DEV_CIR);

	pr_info("%s: Dump CIR logical device registers:\n", NVT_DRIVER_NAME);
	pr_info(" * CR CIR ACTIVE :   0x%x\n",
		nvt_cr_read(nvt, CR_LOGICAL_DEV_EN));
	pr_info(" * CR CIR BASE ADDR: 0x%x\n",
		(nvt_cr_read(nvt, CR_CIR_BASE_ADDR_HI) << 8) |
		nvt_cr_read(nvt, CR_CIR_BASE_ADDR_LO));
	pr_info(" * CR CIR IRQ NUM:   0x%x\n",
		nvt_cr_read(nvt, CR_CIR_IRQ_RSRC));

	nvt_efm_disable(nvt);

	pr_info("%s: Dump CIR registers:\n", NVT_DRIVER_NAME);
	pr_info(" * IRCON:     0x%x\n", nvt_cir_reg_read(nvt, CIR_IRCON));
	pr_info(" * IRSTS:     0x%x\n", nvt_cir_reg_read(nvt, CIR_IRSTS));
	pr_info(" * IREN:      0x%x\n", nvt_cir_reg_read(nvt, CIR_IREN));
	pr_info(" * RXFCONT:   0x%x\n", nvt_cir_reg_read(nvt, CIR_RXFCONT));
	pr_info(" * CP:        0x%x\n", nvt_cir_reg_read(nvt, CIR_CP));
	pr_info(" * CC:        0x%x\n", nvt_cir_reg_read(nvt, CIR_CC));
	pr_info(" * SLCH:      0x%x\n", nvt_cir_reg_read(nvt, CIR_SLCH));
	pr_info(" * SLCL:      0x%x\n", nvt_cir_reg_read(nvt, CIR_SLCL));
	pr_info(" * FIFOCON:   0x%x\n", nvt_cir_reg_read(nvt, CIR_FIFOCON));
	pr_info(" * IRFIFOSTS: 0x%x\n", nvt_cir_reg_read(nvt, CIR_IRFIFOSTS));
	pr_info(" * SRXFIFO:   0x%x\n", nvt_cir_reg_read(nvt, CIR_SRXFIFO));
	pr_info(" * TXFCONT:   0x%x\n", nvt_cir_reg_read(nvt, CIR_TXFCONT));
	pr_info(" * STXFIFO:   0x%x\n", nvt_cir_reg_read(nvt, CIR_STXFIFO));
	pr_info(" * FCCH:      0x%x\n", nvt_cir_reg_read(nvt, CIR_FCCH));
	pr_info(" * FCCL:      0x%x\n", nvt_cir_reg_read(nvt, CIR_FCCL));
	pr_info(" * IRFSM:     0x%x\n", nvt_cir_reg_read(nvt, CIR_IRFSM));
}

/* dump current cir wake register contents */
static void cir_wake_dump_regs(struct nvt_dev *nvt)
{
	u8 i, fifo_len;

	nvt_efm_enable(nvt);
	nvt_select_logical_dev(nvt, LOGICAL_DEV_CIR_WAKE);

	pr_info("%s: Dump CIR WAKE logical device registers:\n",
		NVT_DRIVER_NAME);
	pr_info(" * CR CIR WAKE ACTIVE :   0x%x\n",
		nvt_cr_read(nvt, CR_LOGICAL_DEV_EN));
	pr_info(" * CR CIR WAKE BASE ADDR: 0x%x\n",
		(nvt_cr_read(nvt, CR_CIR_BASE_ADDR_HI) << 8) |
		nvt_cr_read(nvt, CR_CIR_BASE_ADDR_LO));
	pr_info(" * CR CIR WAKE IRQ NUM:   0x%x\n",
		nvt_cr_read(nvt, CR_CIR_IRQ_RSRC));

	nvt_efm_disable(nvt);

	pr_info("%s: Dump CIR WAKE registers\n", NVT_DRIVER_NAME);
	pr_info(" * IRCON:          0x%x\n",
		nvt_cir_wake_reg_read(nvt, CIR_WAKE_IRCON));
	pr_info(" * IRSTS:          0x%x\n",
		nvt_cir_wake_reg_read(nvt, CIR_WAKE_IRSTS));
	pr_info(" * IREN:           0x%x\n",
		nvt_cir_wake_reg_read(nvt, CIR_WAKE_IREN));
	pr_info(" * FIFO CMP DEEP:  0x%x\n",
		nvt_cir_wake_reg_read(nvt, CIR_WAKE_FIFO_CMP_DEEP));
	pr_info(" * FIFO CMP TOL:   0x%x\n",
		nvt_cir_wake_reg_read(nvt, CIR_WAKE_FIFO_CMP_TOL));
	pr_info(" * FIFO COUNT:     0x%x\n",
		nvt_cir_wake_reg_read(nvt, CIR_WAKE_FIFO_COUNT));
	pr_info(" * SLCH:           0x%x\n",
		nvt_cir_wake_reg_read(nvt, CIR_WAKE_SLCH));
	pr_info(" * SLCL:           0x%x\n",
		nvt_cir_wake_reg_read(nvt, CIR_WAKE_SLCL));
	pr_info(" * FIFOCON:        0x%x\n",
		nvt_cir_wake_reg_read(nvt, CIR_WAKE_FIFOCON));
	pr_info(" * SRXFSTS:        0x%x\n",
		nvt_cir_wake_reg_read(nvt, CIR_WAKE_SRXFSTS));
	pr_info(" * SAMPLE RX FIFO: 0x%x\n",
		nvt_cir_wake_reg_read(nvt, CIR_WAKE_SAMPLE_RX_FIFO));
	pr_info(" * WR FIFO DATA:   0x%x\n",
		nvt_cir_wake_reg_read(nvt, CIR_WAKE_WR_FIFO_DATA));
	pr_info(" * RD FIFO ONLY:   0x%x\n",
		nvt_cir_wake_reg_read(nvt, CIR_WAKE_RD_FIFO_ONLY));
	pr_info(" * RD FIFO ONLY IDX: 0x%x\n",
		nvt_cir_wake_reg_read(nvt, CIR_WAKE_RD_FIFO_ONLY_IDX));
	pr_info(" * FIFO IGNORE:    0x%x\n",
		nvt_cir_wake_reg_read(nvt, CIR_WAKE_FIFO_IGNORE));
	pr_info(" * IRFSM:          0x%x\n",
		nvt_cir_wake_reg_read(nvt, CIR_WAKE_IRFSM));

	fifo_len = nvt_cir_wake_reg_read(nvt, CIR_WAKE_FIFO_COUNT);
	pr_info("%s: Dump CIR WAKE FIFO (len %d)\n", NVT_DRIVER_NAME, fifo_len);
	pr_info("* Contents =");
	for (i = 0; i < fifo_len; i++)
		pr_cont(" %02x",
			nvt_cir_wake_reg_read(nvt, CIR_WAKE_RD_FIFO_ONLY));
	pr_cont("\n");
}

static inline const char *nvt_find_chip(struct nvt_dev *nvt, int id)
{
	int i;

	for (i = 0; i < ARRAY_SIZE(nvt_chips); i++)
		if ((id & SIO_ID_MASK) == nvt_chips[i].chip_ver) {
			nvt->chip_ver = nvt_chips[i].chip_ver;
			return nvt_chips[i].name;
		}

	return NULL;
}


/* detect hardware features */
static int nvt_hw_detect(struct nvt_dev *nvt)
{
	struct device *dev = nvt_get_dev(nvt);
	const char *chip_name;
	int chip_id;

	nvt_efm_enable(nvt);

	/* Check if we're wired for the alternate EFER setup */
	nvt->chip_major = nvt_cr_read(nvt, CR_CHIP_ID_HI);
	if (nvt->chip_major == 0xff) {
		nvt_efm_disable(nvt);
		nvt->cr_efir = CR_EFIR2;
		nvt->cr_efdr = CR_EFDR2;
		nvt_efm_enable(nvt);
		nvt->chip_major = nvt_cr_read(nvt, CR_CHIP_ID_HI);
	}
	nvt->chip_minor = nvt_cr_read(nvt, CR_CHIP_ID_LO);

	nvt_efm_disable(nvt);

	chip_id = nvt->chip_major << 8 | nvt->chip_minor;
	if (chip_id == NVT_INVALID) {
		dev_err(dev, "No device found on either EFM port\n");
		return -ENODEV;
	}

	chip_name = nvt_find_chip(nvt, chip_id);

	/* warn, but still let the driver load, if we don't know this chip */
	if (!chip_name)
		dev_warn(dev,
			 "unknown chip, id: 0x%02x 0x%02x, it may not work...",
			 nvt->chip_major, nvt->chip_minor);
	else
		dev_info(dev, "found %s or compatible: chip id: 0x%02x 0x%02x",
			 chip_name, nvt->chip_major, nvt->chip_minor);

	return 0;
}

static void nvt_cir_ldev_init(struct nvt_dev *nvt)
{
	u8 val, psreg, psmask, psval;

	if (is_w83667hg(nvt)) {
		psreg = CR_MULTIFUNC_PIN_SEL;
		psmask = MULTIFUNC_PIN_SEL_MASK;
		psval = MULTIFUNC_ENABLE_CIR | MULTIFUNC_ENABLE_CIRWB;
	} else {
		psreg = CR_OUTPUT_PIN_SEL;
		psmask = OUTPUT_PIN_SEL_MASK;
		psval = OUTPUT_ENABLE_CIR | OUTPUT_ENABLE_CIRWB;
	}

	/* output pin selection: enable CIR, with WB sensor enabled */
	val = nvt_cr_read(nvt, psreg);
	val &= psmask;
	val |= psval;
	nvt_cr_write(nvt, val, psreg);

	/* Select CIR logical device */
	nvt_select_logical_dev(nvt, LOGICAL_DEV_CIR);

	nvt_set_ioaddr(nvt, &nvt->cir_addr);

	nvt_cr_write(nvt, nvt->cir_irq, CR_CIR_IRQ_RSRC);

	nvt_dbg("CIR initialized, base io port address: 0x%lx, irq: %d",
		nvt->cir_addr, nvt->cir_irq);
}

static void nvt_cir_wake_ldev_init(struct nvt_dev *nvt)
{
	/* Select ACPI logical device and anable it */
	nvt_select_logical_dev(nvt, LOGICAL_DEV_ACPI);
	nvt_cr_write(nvt, LOGICAL_DEV_ENABLE, CR_LOGICAL_DEV_EN);

	/* Enable CIR Wake via PSOUT# (Pin60) */
	nvt_set_reg_bit(nvt, CIR_WAKE_ENABLE_BIT, CR_ACPI_CIR_WAKE);

	/* enable pme interrupt of cir wakeup event */
	nvt_set_reg_bit(nvt, PME_INTR_CIR_PASS_BIT, CR_ACPI_IRQ_EVENTS2);

	/* Select CIR Wake logical device */
	nvt_select_logical_dev(nvt, LOGICAL_DEV_CIR_WAKE);

	nvt_set_ioaddr(nvt, &nvt->cir_wake_addr);

	nvt_dbg("CIR Wake initialized, base io port address: 0x%lx",
		nvt->cir_wake_addr);
}

/* clear out the hardware's cir rx fifo */
static void nvt_clear_cir_fifo(struct nvt_dev *nvt)
{
	u8 val = nvt_cir_reg_read(nvt, CIR_FIFOCON);
	nvt_cir_reg_write(nvt, val | CIR_FIFOCON_RXFIFOCLR, CIR_FIFOCON);
}

/* clear out the hardware's cir wake rx fifo */
static void nvt_clear_cir_wake_fifo(struct nvt_dev *nvt)
{
	u8 val, config;

	config = nvt_cir_wake_reg_read(nvt, CIR_WAKE_IRCON);

	/* clearing wake fifo works in learning mode only */
	nvt_cir_wake_reg_write(nvt, config & ~CIR_WAKE_IRCON_MODE0,
			       CIR_WAKE_IRCON);

	val = nvt_cir_wake_reg_read(nvt, CIR_WAKE_FIFOCON);
	nvt_cir_wake_reg_write(nvt, val | CIR_WAKE_FIFOCON_RXFIFOCLR,
			       CIR_WAKE_FIFOCON);

	nvt_cir_wake_reg_write(nvt, config, CIR_WAKE_IRCON);
}

/* clear out the hardware's cir tx fifo */
static void nvt_clear_tx_fifo(struct nvt_dev *nvt)
{
	u8 val;

	val = nvt_cir_reg_read(nvt, CIR_FIFOCON);
	nvt_cir_reg_write(nvt, val | CIR_FIFOCON_TXFIFOCLR, CIR_FIFOCON);
}

/* enable RX Trigger Level Reach and Packet End interrupts */
static void nvt_set_cir_iren(struct nvt_dev *nvt)
{
	u8 iren;

	iren = CIR_IREN_RTR | CIR_IREN_PE | CIR_IREN_RFO;
	nvt_cir_reg_write(nvt, iren, CIR_IREN);
}

static void nvt_cir_regs_init(struct nvt_dev *nvt)
{
	/* set sample limit count (PE interrupt raised when reached) */
	nvt_cir_reg_write(nvt, CIR_RX_LIMIT_COUNT >> 8, CIR_SLCH);
	nvt_cir_reg_write(nvt, CIR_RX_LIMIT_COUNT & 0xff, CIR_SLCL);

	/* set fifo irq trigger levels */
	nvt_cir_reg_write(nvt, CIR_FIFOCON_TX_TRIGGER_LEV |
			  CIR_FIFOCON_RX_TRIGGER_LEV, CIR_FIFOCON);

	/*
	 * Enable TX and RX, specify carrier on = low, off = high, and set
	 * sample period (currently 50us)
	 */
	nvt_cir_reg_write(nvt,
			  CIR_IRCON_TXEN | CIR_IRCON_RXEN |
			  CIR_IRCON_RXINV | CIR_IRCON_SAMPLE_PERIOD_SEL,
			  CIR_IRCON);

	/* clear hardware rx and tx fifos */
	nvt_clear_cir_fifo(nvt);
	nvt_clear_tx_fifo(nvt);

	/* clear any and all stray interrupts */
	nvt_cir_reg_write(nvt, 0xff, CIR_IRSTS);

	/* and finally, enable interrupts */
	nvt_set_cir_iren(nvt);

	/* enable the CIR logical device */
	nvt_enable_logical_dev(nvt, LOGICAL_DEV_CIR);
}

static void nvt_cir_wake_regs_init(struct nvt_dev *nvt)
{
	/*
	 * Disable RX, set specific carrier on = low, off = high,
	 * and sample period (currently 50us)
	 */
	nvt_cir_wake_reg_write(nvt, CIR_WAKE_IRCON_MODE0 |
			       CIR_WAKE_IRCON_R | CIR_WAKE_IRCON_RXINV |
			       CIR_WAKE_IRCON_SAMPLE_PERIOD_SEL,
			       CIR_WAKE_IRCON);

	/* clear any and all stray interrupts */
	nvt_cir_wake_reg_write(nvt, 0xff, CIR_WAKE_IRSTS);

	/* enable the CIR WAKE logical device */
	nvt_enable_logical_dev(nvt, LOGICAL_DEV_CIR_WAKE);
}

static void nvt_enable_wake(struct nvt_dev *nvt)
{
	unsigned long flags;

	nvt_efm_enable(nvt);

	nvt_select_logical_dev(nvt, LOGICAL_DEV_ACPI);
	nvt_set_reg_bit(nvt, CIR_WAKE_ENABLE_BIT, CR_ACPI_CIR_WAKE);
	nvt_set_reg_bit(nvt, PME_INTR_CIR_PASS_BIT, CR_ACPI_IRQ_EVENTS2);

	nvt_select_logical_dev(nvt, LOGICAL_DEV_CIR_WAKE);
	nvt_cr_write(nvt, LOGICAL_DEV_ENABLE, CR_LOGICAL_DEV_EN);

	nvt_efm_disable(nvt);

	spin_lock_irqsave(&nvt->lock, flags);

	nvt_cir_wake_reg_write(nvt, CIR_WAKE_IRCON_MODE0 | CIR_WAKE_IRCON_RXEN |
			       CIR_WAKE_IRCON_R | CIR_WAKE_IRCON_RXINV |
			       CIR_WAKE_IRCON_SAMPLE_PERIOD_SEL,
			       CIR_WAKE_IRCON);
	nvt_cir_wake_reg_write(nvt, 0xff, CIR_WAKE_IRSTS);
	nvt_cir_wake_reg_write(nvt, 0, CIR_WAKE_IREN);

	spin_unlock_irqrestore(&nvt->lock, flags);
}

#if 0 /* Currently unused */
/* rx carrier detect only works in learning mode, must be called w/lock */
static u32 nvt_rx_carrier_detect(struct nvt_dev *nvt)
{
	u32 count, carrier, duration = 0;
	int i;

	count = nvt_cir_reg_read(nvt, CIR_FCCL) |
		nvt_cir_reg_read(nvt, CIR_FCCH) << 8;

	for (i = 0; i < nvt->pkts; i++) {
		if (nvt->buf[i] & BUF_PULSE_BIT)
			duration += nvt->buf[i] & BUF_LEN_MASK;
	}

	duration *= SAMPLE_PERIOD;

	if (!count || !duration) {
		dev_notice(nvt_get_dev(nvt),
			   "Unable to determine carrier! (c:%u, d:%u)",
			   count, duration);
		return 0;
	}

	carrier = MS_TO_NS(count) / duration;

	if ((carrier > MAX_CARRIER) || (carrier < MIN_CARRIER))
		nvt_dbg("WTF? Carrier frequency out of range!");

	nvt_dbg("Carrier frequency: %u (count %u, duration %u)",
		carrier, count, duration);

	return carrier;
}
#endif
/*
 * set carrier frequency
 *
 * set carrier on 2 registers: CP & CC
 * always set CP as 0x81
 * set CC by SPEC, CC = 3MHz/carrier - 1
 */
static int nvt_set_tx_carrier(struct rc_dev *dev, u32 carrier)
{
	struct nvt_dev *nvt = dev->priv;
	u16 val;

	if (carrier == 0)
		return -EINVAL;

	nvt_cir_reg_write(nvt, 1, CIR_CP);
	val = 3000000 / (carrier) - 1;
	nvt_cir_reg_write(nvt, val & 0xff, CIR_CC);

	nvt_dbg("cp: 0x%x cc: 0x%x\n",
		nvt_cir_reg_read(nvt, CIR_CP), nvt_cir_reg_read(nvt, CIR_CC));

	return 0;
}

static int nvt_ir_raw_set_wakeup_filter(struct rc_dev *dev,
					struct rc_scancode_filter *sc_filter)
{
	u8 buf_val;
	int i, ret, count;
	unsigned int val;
	struct ir_raw_event *raw;
	u8 wake_buf[WAKEUP_MAX_SIZE];
	bool complete;

	/* Require mask to be set */
	if (!sc_filter->mask)
		return 0;

	raw = kmalloc_array(WAKEUP_MAX_SIZE, sizeof(*raw), GFP_KERNEL);
	if (!raw)
		return -ENOMEM;

	ret = ir_raw_encode_scancode(dev->wakeup_protocol, sc_filter->data,
				     raw, WAKEUP_MAX_SIZE);
	complete = (ret != -ENOBUFS);
	if (!complete)
		ret = WAKEUP_MAX_SIZE;
	else if (ret < 0)
		goto out_raw;

	/* Inspect the ir samples */
	for (i = 0, count = 0; i < ret && count < WAKEUP_MAX_SIZE; ++i) {
		/* NS to US */
		val = DIV_ROUND_UP(raw[i].duration, 1000L) / SAMPLE_PERIOD;

		/* Split too large values into several smaller ones */
		while (val > 0 && count < WAKEUP_MAX_SIZE) {
			/* Skip last value for better comparison tolerance */
			if (complete && i == ret - 1 && val < BUF_LEN_MASK)
				break;

			/* Clamp values to BUF_LEN_MASK at most */
			buf_val = (val > BUF_LEN_MASK) ? BUF_LEN_MASK : val;

			wake_buf[count] = buf_val;
			val -= buf_val;
			if ((raw[i]).pulse)
				wake_buf[count] |= BUF_PULSE_BIT;
			count++;
		}
	}

	nvt_write_wakeup_codes(dev, wake_buf, count);
	ret = 0;
out_raw:
	kfree(raw);

	return ret;
}

/*
 * nvt_tx_ir
 *
 * 1) clean TX fifo first (handled by AP)
 * 2) copy data from user space
 * 3) disable RX interrupts, enable TX interrupts: TTR & TFU
 * 4) send 9 packets to TX FIFO to open TTR
 * in interrupt_handler:
 * 5) send all data out
 * go back to write():
 * 6) disable TX interrupts, re-enable RX interupts
 *
 * The key problem of this function is user space data may larger than
 * driver's data buf length. So nvt_tx_ir() will only copy TX_BUF_LEN data to
 * buf, and keep current copied data buf num in cur_buf_num. But driver's buf
 * number may larger than TXFCONT (0xff). So in interrupt_handler, it has to
 * set TXFCONT as 0xff, until buf_count less than 0xff.
 */
static int nvt_tx_ir(struct rc_dev *dev, unsigned *txbuf, unsigned n)
{
	struct nvt_dev *nvt = dev->priv;
	unsigned long flags;
	unsigned int i;
	u8 iren;
	int ret;

	spin_lock_irqsave(&nvt->lock, flags);

	ret = min((unsigned)(TX_BUF_LEN / sizeof(unsigned)), n);
	nvt->tx.buf_count = (ret * sizeof(unsigned));

	memcpy(nvt->tx.buf, txbuf, nvt->tx.buf_count);

	nvt->tx.cur_buf_num = 0;

	/* save currently enabled interrupts */
	iren = nvt_cir_reg_read(nvt, CIR_IREN);

	/* now disable all interrupts, save TFU & TTR */
	nvt_cir_reg_write(nvt, CIR_IREN_TFU | CIR_IREN_TTR, CIR_IREN);

	nvt->tx.tx_state = ST_TX_REPLY;

	nvt_cir_reg_write(nvt, CIR_FIFOCON_TX_TRIGGER_LEV_8 |
			  CIR_FIFOCON_RXFIFOCLR, CIR_FIFOCON);

	/* trigger TTR interrupt by writing out ones, (yes, it's ugly) */
	for (i = 0; i < 9; i++)
		nvt_cir_reg_write(nvt, 0x01, CIR_STXFIFO);

	spin_unlock_irqrestore(&nvt->lock, flags);

	wait_event(nvt->tx.queue, nvt->tx.tx_state == ST_TX_REQUEST);

	spin_lock_irqsave(&nvt->lock, flags);
	nvt->tx.tx_state = ST_TX_NONE;
	spin_unlock_irqrestore(&nvt->lock, flags);

	/* restore enabled interrupts to prior state */
	nvt_cir_reg_write(nvt, iren, CIR_IREN);

	return ret;
}

/* dump contents of the last rx buffer we got from the hw rx fifo */
static void nvt_dump_rx_buf(struct nvt_dev *nvt)
{
	int i;

	printk(KERN_DEBUG "%s (len %d): ", __func__, nvt->pkts);
	for (i = 0; (i < nvt->pkts) && (i < RX_BUF_LEN); i++)
		printk(KERN_CONT "0x%02x ", nvt->buf[i]);
	printk(KERN_CONT "\n");
}

/*
 * Process raw data in rx driver buffer, store it in raw IR event kfifo,
 * trigger decode when appropriate.
 *
 * We get IR data samples one byte at a time. If the msb is set, its a pulse,
 * otherwise its a space. The lower 7 bits are the count of SAMPLE_PERIOD
 * (default 50us) intervals for that pulse/space. A discrete signal is
 * followed by a series of 0x7f packets, then either 0x7<something> or 0x80
 * to signal more IR coming (repeats) or end of IR, respectively. We store
 * sample data in the raw event kfifo until we see 0x7<something> (except f)
 * or 0x80, at which time, we trigger a decode operation.
 */
static void nvt_process_rx_ir_data(struct nvt_dev *nvt)
{
	DEFINE_IR_RAW_EVENT(rawir);
	u8 sample;
	int i;

	nvt_dbg_verbose("%s firing", __func__);

	if (debug)
		nvt_dump_rx_buf(nvt);

	nvt_dbg_verbose("Processing buffer of len %d", nvt->pkts);

	for (i = 0; i < nvt->pkts; i++) {
		sample = nvt->buf[i];

		rawir.pulse = ((sample & BUF_PULSE_BIT) != 0);
		rawir.duration = US_TO_NS((sample & BUF_LEN_MASK)
					  * SAMPLE_PERIOD);

		nvt_dbg("Storing %s with duration %d",
			rawir.pulse ? "pulse" : "space", rawir.duration);

		ir_raw_event_store_with_filter(nvt->rdev, &rawir);
	}

	nvt->pkts = 0;

	nvt_dbg("Calling ir_raw_event_handle\n");
	ir_raw_event_handle(nvt->rdev);

	nvt_dbg_verbose("%s done", __func__);
}

static void nvt_handle_rx_fifo_overrun(struct nvt_dev *nvt)
{
	dev_warn(nvt_get_dev(nvt), "RX FIFO overrun detected, flushing data!");

	nvt->pkts = 0;
	nvt_clear_cir_fifo(nvt);
	ir_raw_event_reset(nvt->rdev);
}

/* copy data from hardware rx fifo into driver buffer */
static void nvt_get_rx_ir_data(struct nvt_dev *nvt)
{
	u8 fifocount;
	int i;

	/* Get count of how many bytes to read from RX FIFO */
	fifocount = nvt_cir_reg_read(nvt, CIR_RXFCONT);

	nvt_dbg("attempting to fetch %u bytes from hw rx fifo", fifocount);

	/* Read fifocount bytes from CIR Sample RX FIFO register */
	for (i = 0; i < fifocount; i++)
		nvt->buf[i] = nvt_cir_reg_read(nvt, CIR_SRXFIFO);

	nvt->pkts = fifocount;
	nvt_dbg("%s: pkts now %d", __func__, nvt->pkts);

	nvt_process_rx_ir_data(nvt);
}

static void nvt_cir_log_irqs(u8 status, u8 iren)
{
	nvt_dbg("IRQ 0x%02x (IREN 0x%02x) :%s%s%s%s%s%s%s%s%s",
		status, iren,
		status & CIR_IRSTS_RDR	? " RDR"	: "",
		status & CIR_IRSTS_RTR	? " RTR"	: "",
		status & CIR_IRSTS_PE	? " PE"		: "",
		status & CIR_IRSTS_RFO	? " RFO"	: "",
		status & CIR_IRSTS_TE	? " TE"		: "",
		status & CIR_IRSTS_TTR	? " TTR"	: "",
		status & CIR_IRSTS_TFU	? " TFU"	: "",
		status & CIR_IRSTS_GH	? " GH"		: "",
		status & ~(CIR_IRSTS_RDR | CIR_IRSTS_RTR | CIR_IRSTS_PE |
			   CIR_IRSTS_RFO | CIR_IRSTS_TE | CIR_IRSTS_TTR |
			   CIR_IRSTS_TFU | CIR_IRSTS_GH) ? " ?" : "");
}

static bool nvt_cir_tx_inactive(struct nvt_dev *nvt)
{
	return nvt->tx.tx_state == ST_TX_NONE;
}

/* interrupt service routine for incoming and outgoing CIR data */
static irqreturn_t nvt_cir_isr(int irq, void *data)
{
	struct nvt_dev *nvt = data;
	u8 status, iren;

	nvt_dbg_verbose("%s firing", __func__);

	spin_lock(&nvt->lock);

	/*
	 * Get IR Status register contents. Write 1 to ack/clear
	 *
	 * bit: reg name      - description
	 *   7: CIR_IRSTS_RDR - RX Data Ready
	 *   6: CIR_IRSTS_RTR - RX FIFO Trigger Level Reach
	 *   5: CIR_IRSTS_PE  - Packet End
	 *   4: CIR_IRSTS_RFO - RX FIFO Overrun (RDR will also be set)
	 *   3: CIR_IRSTS_TE  - TX FIFO Empty
	 *   2: CIR_IRSTS_TTR - TX FIFO Trigger Level Reach
	 *   1: CIR_IRSTS_TFU - TX FIFO Underrun
	 *   0: CIR_IRSTS_GH  - Min Length Detected
	 */
	status = nvt_cir_reg_read(nvt, CIR_IRSTS);
	iren = nvt_cir_reg_read(nvt, CIR_IREN);

	/* At least NCT6779D creates a spurious interrupt when the
	 * logical device is being disabled.
	 */
	if (status == 0xff && iren == 0xff) {
		spin_unlock(&nvt->lock);
		nvt_dbg_verbose("Spurious interrupt detected");
		return IRQ_HANDLED;
	}

	/* IRQ may be shared with CIR WAKE, therefore check for each
	 * status bit whether the related interrupt source is enabled
	 */
	if (!(status & iren)) {
		spin_unlock(&nvt->lock);
		nvt_dbg_verbose("%s exiting, IRSTS 0x0", __func__);
		return IRQ_NONE;
	}

	/* ack/clear all irq flags we've got */
	nvt_cir_reg_write(nvt, status, CIR_IRSTS);
	nvt_cir_reg_write(nvt, 0, CIR_IRSTS);

	nvt_cir_log_irqs(status, iren);

	if (status & CIR_IRSTS_RFO)
		nvt_handle_rx_fifo_overrun(nvt);

	else if (status & (CIR_IRSTS_RTR | CIR_IRSTS_PE)) {
		/* We only do rx if not tx'ing */
		if (nvt_cir_tx_inactive(nvt))
			nvt_get_rx_ir_data(nvt);
	}

	if (status & CIR_IRSTS_TE)
		nvt_clear_tx_fifo(nvt);

	if (status & CIR_IRSTS_TTR) {
		unsigned int pos, count;
		u8 tmp;

		pos = nvt->tx.cur_buf_num;
		count = nvt->tx.buf_count;

		/* Write data into the hardware tx fifo while pos < count */
		if (pos < count) {
			nvt_cir_reg_write(nvt, nvt->tx.buf[pos], CIR_STXFIFO);
			nvt->tx.cur_buf_num++;
		/* Disable TX FIFO Trigger Level Reach (TTR) interrupt */
		} else {
			tmp = nvt_cir_reg_read(nvt, CIR_IREN);
			nvt_cir_reg_write(nvt, tmp & ~CIR_IREN_TTR, CIR_IREN);
		}
	}

	if (status & CIR_IRSTS_TFU) {
		if (nvt->tx.tx_state == ST_TX_REPLY) {
			nvt->tx.tx_state = ST_TX_REQUEST;
			wake_up(&nvt->tx.queue);
		}
	}

	spin_unlock(&nvt->lock);

	nvt_dbg_verbose("%s done", __func__);
	return IRQ_HANDLED;
}

static void nvt_disable_cir(struct nvt_dev *nvt)
{
	unsigned long flags;

	spin_lock_irqsave(&nvt->lock, flags);

	/* disable CIR interrupts */
	nvt_cir_reg_write(nvt, 0, CIR_IREN);

	/* clear any and all pending interrupts */
	nvt_cir_reg_write(nvt, 0xff, CIR_IRSTS);

	/* clear all function enable flags */
	nvt_cir_reg_write(nvt, 0, CIR_IRCON);

	/* clear hardware rx and tx fifos */
	nvt_clear_cir_fifo(nvt);
	nvt_clear_tx_fifo(nvt);

	spin_unlock_irqrestore(&nvt->lock, flags);

	/* disable the CIR logical device */
	nvt_disable_logical_dev(nvt, LOGICAL_DEV_CIR);
}

static int nvt_open(struct rc_dev *dev)
{
	struct nvt_dev *nvt = dev->priv;
	unsigned long flags;

	spin_lock_irqsave(&nvt->lock, flags);

	/* set function enable flags */
	nvt_cir_reg_write(nvt, CIR_IRCON_TXEN | CIR_IRCON_RXEN |
			  CIR_IRCON_RXINV | CIR_IRCON_SAMPLE_PERIOD_SEL,
			  CIR_IRCON);

	/* clear all pending interrupts */
	nvt_cir_reg_write(nvt, 0xff, CIR_IRSTS);

	/* enable interrupts */
	nvt_set_cir_iren(nvt);

	spin_unlock_irqrestore(&nvt->lock, flags);

	/* enable the CIR logical device */
	nvt_enable_logical_dev(nvt, LOGICAL_DEV_CIR);

	return 0;
}

static void nvt_close(struct rc_dev *dev)
{
	struct nvt_dev *nvt = dev->priv;

	nvt_disable_cir(nvt);
}

/* Allocate memory, probe hardware, and initialize everything */
static int nvt_probe(struct pnp_dev *pdev, const struct pnp_device_id *dev_id)
{
	struct nvt_dev *nvt;
	struct rc_dev *rdev;
	int ret;

	nvt = devm_kzalloc(&pdev->dev, sizeof(struct nvt_dev), GFP_KERNEL);
	if (!nvt)
		return -ENOMEM;

	/* input device for IR remote (and tx) */
	nvt->rdev = devm_rc_allocate_device(&pdev->dev, RC_DRIVER_IR_RAW);
	if (!nvt->rdev)
		return -ENOMEM;
	rdev = nvt->rdev;

	/* activate pnp device */
	ret = pnp_activate_dev(pdev);
	if (ret) {
		dev_err(&pdev->dev, "Could not activate PNP device!\n");
		return ret;
	}

	/* validate pnp resources */
	if (!pnp_port_valid(pdev, 0) ||
	    pnp_port_len(pdev, 0) < CIR_IOREG_LENGTH) {
		dev_err(&pdev->dev, "IR PNP Port not valid!\n");
		return -EINVAL;
	}

	if (!pnp_irq_valid(pdev, 0)) {
		dev_err(&pdev->dev, "PNP IRQ not valid!\n");
		return -EINVAL;
	}

	if (!pnp_port_valid(pdev, 1) ||
	    pnp_port_len(pdev, 1) < CIR_IOREG_LENGTH) {
		dev_err(&pdev->dev, "Wake PNP Port not valid!\n");
		return -EINVAL;
	}

	nvt->cir_addr = pnp_port_start(pdev, 0);
	nvt->cir_irq  = pnp_irq(pdev, 0);

	nvt->cir_wake_addr = pnp_port_start(pdev, 1);

	nvt->cr_efir = CR_EFIR;
	nvt->cr_efdr = CR_EFDR;

	spin_lock_init(&nvt->lock);

	pnp_set_drvdata(pdev, nvt);

	init_waitqueue_head(&nvt->tx.queue);

	ret = nvt_hw_detect(nvt);
	if (ret)
		return ret;

	/* Initialize CIR & CIR Wake Logical Devices */
	nvt_efm_enable(nvt);
	nvt_cir_ldev_init(nvt);
	nvt_cir_wake_ldev_init(nvt);
	nvt_efm_disable(nvt);

	/*
	 * Initialize CIR & CIR Wake Config Registers
	 * and enable logical devices
	 */
	nvt_cir_regs_init(nvt);
	nvt_cir_wake_regs_init(nvt);

	/* Set up the rc device */
	rdev->priv = nvt;
	rdev->allowed_protocols = RC_BIT_ALL_IR_DECODER;
	rdev->allowed_wakeup_protocols = RC_BIT_ALL_IR_ENCODER;
	rdev->encode_wakeup = true;
	rdev->open = nvt_open;
	rdev->close = nvt_close;
	rdev->tx_ir = nvt_tx_ir;
	rdev->s_tx_carrier = nvt_set_tx_carrier;
	rdev->s_wakeup_filter = nvt_ir_raw_set_wakeup_filter;
	rdev->input_name = "Nuvoton w836x7hg Infrared Remote Transceiver";
	rdev->input_phys = "nuvoton/cir0";
	rdev->input_id.bustype = BUS_HOST;
	rdev->input_id.vendor = PCI_VENDOR_ID_WINBOND2;
	rdev->input_id.product = nvt->chip_major;
	rdev->input_id.version = nvt->chip_minor;
	rdev->driver_name = NVT_DRIVER_NAME;
	rdev->map_name = RC_MAP_RC6_MCE;
	rdev->timeout = MS_TO_NS(100);
	/* rx resolution is hardwired to 50us atm, 1, 25, 100 also possible */
	rdev->rx_resolution = US_TO_NS(CIR_SAMPLE_PERIOD);
#if 0
	rdev->min_timeout = XYZ;
	rdev->max_timeout = XYZ;
	/* tx bits */
	rdev->tx_resolution = XYZ;
#endif
	ret = devm_rc_register_device(&pdev->dev, rdev);
	if (ret)
		return ret;

	/* now claim resources */
	if (!devm_request_region(&pdev->dev, nvt->cir_addr,
			    CIR_IOREG_LENGTH, NVT_DRIVER_NAME))
		return -EBUSY;

	ret = devm_request_irq(&pdev->dev, nvt->cir_irq, nvt_cir_isr,
			       IRQF_SHARED, NVT_DRIVER_NAME, nvt);
	if (ret)
		return ret;

	if (!devm_request_region(&pdev->dev, nvt->cir_wake_addr,
			    CIR_IOREG_LENGTH, NVT_DRIVER_NAME "-wake"))
		return -EBUSY;

	ret = device_create_file(&rdev->dev, &dev_attr_wakeup_data);
	if (ret)
		return ret;

	device_init_wakeup(&pdev->dev, true);

	dev_notice(&pdev->dev, "driver has been successfully loaded\n");
	if (debug) {
		cir_dump_regs(nvt);
		cir_wake_dump_regs(nvt);
	}

	return 0;
}

static void nvt_remove(struct pnp_dev *pdev)
{
	struct nvt_dev *nvt = pnp_get_drvdata(pdev);

	device_remove_file(&nvt->rdev->dev, &dev_attr_wakeup_data);

	nvt_disable_cir(nvt);

	/* enable CIR Wake (for IR power-on) */
	nvt_enable_wake(nvt);
}

static int nvt_suspend(struct pnp_dev *pdev, pm_message_t state)
{
	struct nvt_dev *nvt = pnp_get_drvdata(pdev);
	unsigned long flags;

	nvt_dbg("%s called", __func__);

	spin_lock_irqsave(&nvt->lock, flags);

	nvt->tx.tx_state = ST_TX_NONE;

	/* disable all CIR interrupts */
	nvt_cir_reg_write(nvt, 0, CIR_IREN);

	spin_unlock_irqrestore(&nvt->lock, flags);

	/* disable cir logical dev */
	nvt_disable_logical_dev(nvt, LOGICAL_DEV_CIR);

	/* make sure wake is enabled */
	nvt_enable_wake(nvt);

	return 0;
}

static int nvt_resume(struct pnp_dev *pdev)
{
	struct nvt_dev *nvt = pnp_get_drvdata(pdev);

	nvt_dbg("%s called", __func__);

	nvt_cir_regs_init(nvt);
	nvt_cir_wake_regs_init(nvt);

	return 0;
}

static void nvt_shutdown(struct pnp_dev *pdev)
{
	struct nvt_dev *nvt = pnp_get_drvdata(pdev);

	nvt_enable_wake(nvt);
}

static const struct pnp_device_id nvt_ids[] = {
	{ "WEC0530", 0 },   /* CIR */
	{ "NTN0530", 0 },   /* CIR for new chip's pnp id*/
	{ "", 0 },
};

static struct pnp_driver nvt_driver = {
	.name		= NVT_DRIVER_NAME,
	.id_table	= nvt_ids,
	.flags		= PNP_DRIVER_RES_DO_NOT_CHANGE,
	.probe		= nvt_probe,
	.remove		= nvt_remove,
	.suspend	= nvt_suspend,
	.resume		= nvt_resume,
	.shutdown	= nvt_shutdown,
};

module_param(debug, int, S_IRUGO | S_IWUSR);
MODULE_PARM_DESC(debug, "Enable debugging output");

MODULE_DEVICE_TABLE(pnp, nvt_ids);
MODULE_DESCRIPTION("Nuvoton W83667HG-A & W83677HG-I CIR driver");

MODULE_AUTHOR("Jarod Wilson <jarod@redhat.com>");
MODULE_LICENSE("GPL");

module_pnp_driver(nvt_driver);<|MERGE_RESOLUTION|>--- conflicted
+++ resolved
@@ -176,20 +176,13 @@
 {
 	u8 tolerance, config;
 	struct nvt_dev *nvt = dev->priv;
-<<<<<<< HEAD
-=======
 	unsigned long flags;
->>>>>>> af22a610
 	int i;
 
 	/* hardcode the tolerance to 10% */
 	tolerance = DIV_ROUND_UP(count, 10);
 
-<<<<<<< HEAD
-	spin_lock(&nvt->lock);
-=======
 	spin_lock_irqsave(&nvt->lock, flags);
->>>>>>> af22a610
 
 	nvt_clear_cir_wake_fifo(nvt);
 	nvt_cir_wake_reg_write(nvt, count, CIR_WAKE_FIFO_CMP_DEEP);
@@ -211,11 +204,7 @@
 
 	nvt_cir_wake_reg_write(nvt, config, CIR_WAKE_IRCON);
 
-<<<<<<< HEAD
-	spin_unlock(&nvt->lock);
-=======
 	spin_unlock_irqrestore(&nvt->lock, flags);
->>>>>>> af22a610
 }
 
 static ssize_t wakeup_data_show(struct device *dev,
