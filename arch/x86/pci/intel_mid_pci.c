/*
 * Intel MID PCI support
 *   Copyright (c) 2008 Intel Corporation
 *     Jesse Barnes <jesse.barnes@intel.com>
 *
 * Moorestown has an interesting PCI implementation:
 *   - configuration space is memory mapped (as defined by MCFG)
 *   - Lincroft devices also have a real, type 1 configuration space
 *   - Early Lincroft silicon has a type 1 access bug that will cause
 *     a hang if non-existent devices are accessed
 *   - some devices have the "fixed BAR" capability, which means
 *     they can't be relocated or modified; check for that during
 *     BAR sizing
 *
 * So, we use the MCFG space for all reads and writes, but also send
 * Lincroft writes to type 1 space.  But only read/write if the device
 * actually exists, otherwise return all 1s for reads and bit bucket
 * the writes.
 */

#include <linux/sched.h>
#include <linux/pci.h>
#include <linux/ioport.h>
#include <linux/init.h>
#include <linux/dmi.h>
#include <linux/acpi.h>
#include <linux/io.h>
#include <linux/smp.h>

#include <asm/segment.h>
#include <asm/pci_x86.h>
#include <asm/hw_irq.h>
#include <asm/io_apic.h>
#include <asm/intel-mid.h>

#define PCIE_CAP_OFFSET	0x100

/* Fixed BAR fields */
#define PCIE_VNDR_CAP_ID_FIXED_BAR 0x00	/* Fixed BAR (TBD) */
#define PCI_FIXED_BAR_0_SIZE	0x04
#define PCI_FIXED_BAR_1_SIZE	0x08
#define PCI_FIXED_BAR_2_SIZE	0x0c
#define PCI_FIXED_BAR_3_SIZE	0x10
#define PCI_FIXED_BAR_4_SIZE	0x14
#define PCI_FIXED_BAR_5_SIZE	0x1c

static int pci_soc_mode;

/**
 * fixed_bar_cap - return the offset of the fixed BAR cap if found
 * @bus: PCI bus
 * @devfn: device in question
 *
 * Look for the fixed BAR cap on @bus and @devfn, returning its offset
 * if found or 0 otherwise.
 */
static int fixed_bar_cap(struct pci_bus *bus, unsigned int devfn)
{
	int pos;
	u32 pcie_cap = 0, cap_data;

	pos = PCIE_CAP_OFFSET;

	if (!raw_pci_ext_ops)
		return 0;

	while (pos) {
		if (raw_pci_ext_ops->read(pci_domain_nr(bus), bus->number,
					  devfn, pos, 4, &pcie_cap))
			return 0;

		if (PCI_EXT_CAP_ID(pcie_cap) == 0x0000 ||
			PCI_EXT_CAP_ID(pcie_cap) == 0xffff)
			break;

		if (PCI_EXT_CAP_ID(pcie_cap) == PCI_EXT_CAP_ID_VNDR) {
			raw_pci_ext_ops->read(pci_domain_nr(bus), bus->number,
					      devfn, pos + 4, 4, &cap_data);
			if ((cap_data & 0xffff) == PCIE_VNDR_CAP_ID_FIXED_BAR)
				return pos;
		}

		pos = PCI_EXT_CAP_NEXT(pcie_cap);
	}

	return 0;
}

static int pci_device_update_fixed(struct pci_bus *bus, unsigned int devfn,
				   int reg, int len, u32 val, int offset)
{
	u32 size;
	unsigned int domain, busnum;
	int bar = (reg - PCI_BASE_ADDRESS_0) >> 2;

	domain = pci_domain_nr(bus);
	busnum = bus->number;

	if (val == ~0 && len == 4) {
		unsigned long decode;

		raw_pci_ext_ops->read(domain, busnum, devfn,
			       offset + 8 + (bar * 4), 4, &size);

		/* Turn the size into a decode pattern for the sizing code */
		if (size) {
			decode = size - 1;
			decode |= decode >> 1;
			decode |= decode >> 2;
			decode |= decode >> 4;
			decode |= decode >> 8;
			decode |= decode >> 16;
			decode++;
			decode = ~(decode - 1);
		} else {
			decode = 0;
		}

		/*
		 * If val is all ones, the core code is trying to size the reg,
		 * so update the mmconfig space with the real size.
		 *
		 * Note: this assumes the fixed size we got is a power of two.
		 */
		return raw_pci_ext_ops->write(domain, busnum, devfn, reg, 4,
				       decode);
	}

	/* This is some other kind of BAR write, so just do it. */
	return raw_pci_ext_ops->write(domain, busnum, devfn, reg, len, val);
}

/**
 * type1_access_ok - check whether to use type 1
 * @bus: bus number
 * @devfn: device & function in question
 *
 * If the bus is on a Lincroft chip and it exists, or is not on a Lincroft at
 * all, the we can go ahead with any reads & writes.  If it's on a Lincroft,
 * but doesn't exist, avoid the access altogether to keep the chip from
 * hanging.
 */
static bool type1_access_ok(unsigned int bus, unsigned int devfn, int reg)
{
	/*
	 * This is a workaround for A0 LNC bug where PCI status register does
	 * not have new CAP bit set. can not be written by SW either.
	 *
	 * PCI header type in real LNC indicates a single function device, this
	 * will prevent probing other devices under the same function in PCI
	 * shim. Therefore, use the header type in shim instead.
	 */
	if (reg >= 0x100 || reg == PCI_STATUS || reg == PCI_HEADER_TYPE)
		return false;
	if (bus == 0 && (devfn == PCI_DEVFN(2, 0)
				|| devfn == PCI_DEVFN(0, 0)
				|| devfn == PCI_DEVFN(3, 0)))
		return true;
	return false; /* Langwell on others */
}

static int pci_read(struct pci_bus *bus, unsigned int devfn, int where,
		    int size, u32 *value)
{
	if (type1_access_ok(bus->number, devfn, where))
		return pci_direct_conf1.read(pci_domain_nr(bus), bus->number,
					devfn, where, size, value);
	return raw_pci_ext_ops->read(pci_domain_nr(bus), bus->number,
			      devfn, where, size, value);
}

static int pci_write(struct pci_bus *bus, unsigned int devfn, int where,
		     int size, u32 value)
{
	int offset;

	/*
	 * On MRST, there is no PCI ROM BAR, this will cause a subsequent read
	 * to ROM BAR return 0 then being ignored.
	 */
	if (where == PCI_ROM_ADDRESS)
		return 0;

	/*
	 * Devices with fixed BARs need special handling:
	 *   - BAR sizing code will save, write ~0, read size, restore
	 *   - so writes to fixed BARs need special handling
	 *   - other writes to fixed BAR devices should go through mmconfig
	 */
	offset = fixed_bar_cap(bus, devfn);
	if (offset &&
	    (where >= PCI_BASE_ADDRESS_0 && where <= PCI_BASE_ADDRESS_5)) {
		return pci_device_update_fixed(bus, devfn, where, size, value,
					       offset);
	}

	/*
	 * On Moorestown update both real & mmconfig space
	 * Note: early Lincroft silicon can't handle type 1 accesses to
	 *       non-existent devices, so just eat the write in that case.
	 */
	if (type1_access_ok(bus->number, devfn, where))
		return pci_direct_conf1.write(pci_domain_nr(bus), bus->number,
					      devfn, where, size, value);
	return raw_pci_ext_ops->write(pci_domain_nr(bus), bus->number, devfn,
			       where, size, value);
}

static int intel_mid_pci_irq_enable(struct pci_dev *dev)
{
	int polarity;

	if (intel_mid_identify_cpu() == INTEL_MID_CPU_CHIP_TANGIER)
		polarity = 0; /* active high */
	else
		polarity = 1; /* active low */

	/*
	 * MRST only have IOAPIC, the PCI irq lines are 1:1 mapped to
	 * IOAPIC RTE entries, so we just enable RTE for the device.
	 */
	if (mp_set_gsi_attr(dev->irq, 1, polarity, dev_to_node(&dev->dev)))
		return -EBUSY;
	if (mp_map_gsi_to_irq(dev->irq, IOAPIC_MAP_ALLOC) < 0)
		return -EBUSY;

	return 0;
}

static void intel_mid_pci_irq_disable(struct pci_dev *dev)
{
<<<<<<< HEAD
	if (!dev->dev.power.is_prepared && dev->irq > 0)
=======
	if (!mp_should_keep_irq(&dev->dev) && dev->irq > 0)
>>>>>>> 9e82bf01
		mp_unmap_irq(dev->irq);
}

struct pci_ops intel_mid_pci_ops = {
	.read = pci_read,
	.write = pci_write,
};

/**
 * intel_mid_pci_init - installs intel_mid_pci_ops
 *
 * Moorestown has an interesting PCI implementation (see above).
 * Called when the early platform detection installs it.
 */
int __init intel_mid_pci_init(void)
{
	pr_info("Intel MID platform detected, using MID PCI ops\n");
	pci_mmcfg_late_init();
	pcibios_enable_irq = intel_mid_pci_irq_enable;
	pcibios_disable_irq = intel_mid_pci_irq_disable;
	pci_root_ops = intel_mid_pci_ops;
	pci_soc_mode = 1;
	/* Continue with standard init */
	return 1;
}

/*
 * Langwell devices are not true PCI devices; they are not subject to 10 ms
 * d3 to d0 delay required by PCI spec.
 */
static void pci_d3delay_fixup(struct pci_dev *dev)
{
	/*
	 * PCI fixups are effectively decided compile time. If we have a dual
	 * SoC/non-SoC kernel we don't want to mangle d3 on non-SoC devices.
	 */
	if (!pci_soc_mode)
		return;
	/*
	 * True PCI devices in Lincroft should allow type 1 access, the rest
	 * are Langwell fake PCI devices.
	 */
	if (type1_access_ok(dev->bus->number, dev->devfn, PCI_DEVICE_ID))
		return;
	dev->d3_delay = 0;
}
DECLARE_PCI_FIXUP_FINAL(PCI_VENDOR_ID_INTEL, PCI_ANY_ID, pci_d3delay_fixup);

static void mrst_power_off_unused_dev(struct pci_dev *dev)
{
	pci_set_power_state(dev, PCI_D3hot);
}
DECLARE_PCI_FIXUP_FINAL(PCI_VENDOR_ID_INTEL, 0x0801, mrst_power_off_unused_dev);
DECLARE_PCI_FIXUP_FINAL(PCI_VENDOR_ID_INTEL, 0x0809, mrst_power_off_unused_dev);
DECLARE_PCI_FIXUP_FINAL(PCI_VENDOR_ID_INTEL, 0x080C, mrst_power_off_unused_dev);
DECLARE_PCI_FIXUP_FINAL(PCI_VENDOR_ID_INTEL, 0x0812, mrst_power_off_unused_dev);
DECLARE_PCI_FIXUP_FINAL(PCI_VENDOR_ID_INTEL, 0x0815, mrst_power_off_unused_dev);

/*
 * Langwell devices reside at fixed offsets, don't try to move them.
 */
static void pci_fixed_bar_fixup(struct pci_dev *dev)
{
	unsigned long offset;
	u32 size;
	int i;

	if (!pci_soc_mode)
		return;

	/* Must have extended configuration space */
	if (dev->cfg_size < PCIE_CAP_OFFSET + 4)
		return;

	/* Fixup the BAR sizes for fixed BAR devices and make them unmoveable */
	offset = fixed_bar_cap(dev->bus, dev->devfn);
	if (!offset || PCI_DEVFN(2, 0) == dev->devfn ||
	    PCI_DEVFN(2, 2) == dev->devfn)
		return;

	for (i = 0; i < PCI_ROM_RESOURCE; i++) {
		pci_read_config_dword(dev, offset + 8 + (i * 4), &size);
		dev->resource[i].end = dev->resource[i].start + size - 1;
		dev->resource[i].flags |= IORESOURCE_PCI_FIXED;
	}
}
DECLARE_PCI_FIXUP_HEADER(PCI_VENDOR_ID_INTEL, PCI_ANY_ID, pci_fixed_bar_fixup);<|MERGE_RESOLUTION|>--- conflicted
+++ resolved
@@ -229,11 +229,7 @@
 
 static void intel_mid_pci_irq_disable(struct pci_dev *dev)
 {
-<<<<<<< HEAD
-	if (!dev->dev.power.is_prepared && dev->irq > 0)
-=======
 	if (!mp_should_keep_irq(&dev->dev) && dev->irq > 0)
->>>>>>> 9e82bf01
 		mp_unmap_irq(dev->irq);
 }
 
