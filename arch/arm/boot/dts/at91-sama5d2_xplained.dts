/*
 * at91-sama5d2_xplained.dts - Device Tree file for SAMA5D2 Xplained board
 *
 *  Copyright (C) 2015 Atmel,
 *                2015 Nicolas Ferre <nicolas.ferre@atmel.com>
 *
 * This file is dual-licensed: you can use it either under the terms
 * of the GPL or the X11 license, at your option. Note that this dual
 * licensing only applies to this file, and not this project as a
 * whole.
 *
 *  a) This file is free software; you can redistribute it and/or
 *     modify it under the terms of the GNU General Public License as
 *     published by the Free Software Foundation; either version 2 of the
 *     License, or (at your option) any later version.
 *
 *     This file is distributed in the hope that it will be useful,
 *     but WITHOUT ANY WARRANTY; without even the implied warranty of
 *     MERCHANTABILITY or FITNESS FOR A PARTICULAR PURPOSE.  See the
 *     GNU General Public License for more details.
 *
 * Or, alternatively,
 *
 *  b) Permission is hereby granted, free of charge, to any person
 *     obtaining a copy of this software and associated documentation
 *     files (the "Software"), to deal in the Software without
 *     restriction, including without limitation the rights to use,
 *     copy, modify, merge, publish, distribute, sublicense, and/or
 *     sell copies of the Software, and to permit persons to whom the
 *     Software is furnished to do so, subject to the following
 *     conditions:
 *
 *     The above copyright notice and this permission notice shall be
 *     included in all copies or substantial portions of the Software.
 *
 *     THE SOFTWARE IS PROVIDED "AS IS", WITHOUT WARRANTY OF ANY KIND,
 *     EXPRESS OR IMPLIED, INCLUDING BUT NOT LIMITED TO THE WARRANTIES
 *     OF MERCHANTABILITY, FITNESS FOR A PARTICULAR PURPOSE AND
 *     NONINFRINGEMENT. IN NO EVENT SHALL THE AUTHORS OR COPYRIGHT
 *     HOLDERS BE LIABLE FOR ANY CLAIM, DAMAGES OR OTHER LIABILITY,
 *     WHETHER IN AN ACTION OF CONTRACT, TORT OR OTHERWISE, ARISING
 *     FROM, OUT OF OR IN CONNECTION WITH THE SOFTWARE OR THE USE OR
 *     OTHER DEALINGS IN THE SOFTWARE.
 */
/dts-v1/;
#include "sama5d2.dtsi"
#include "sama5d2-pinfunc.h"
#include <dt-bindings/mfd/atmel-flexcom.h>

/ {
	model = "Atmel SAMA5D2 Xplained";
	compatible = "atmel,sama5d2-xplained", "atmel,sama5d2", "atmel,sama5";

	chosen {
		stdout-path = "serial0:115200n8";
	};

	memory {
		reg = <0x20000000 0x80000>;
	};

	clocks {
		slow_xtal {
			clock-frequency = <32768>;
		};

		main_xtal {
			clock-frequency = <12000000>;
		};
	};

	ahb {
		usb0: gadget@00300000 {
			status = "okay";
		};

		usb1: ohci@00400000 {
			num-ports = <3>;
			status = "okay";
		};

		usb2: ehci@00500000 {
			status = "okay";
		};

		sdmmc0: sdio-host@a0000000 {
			bus-width = <8>;
			pinctrl-names = "default";
			pinctrl-0 = <&pinctrl_sdmmc0_default>;
			non-removable;
			mmc-ddr-1_8v;
			status = "okay";
		};

		sdmmc1: sdio-host@b0000000 {
			bus-width = <4>;
			pinctrl-names = "default";
			pinctrl-0 = <&pinctrl_sdmmc1_default>;
			status = "okay"; /* conflict with qspi0 */
		};

		apb {
			spi0: spi@f8000000 {
				pinctrl-names = "default";
				pinctrl-0 = <&pinctrl_spi0_default>;
				status = "okay";

				m25p80@0 {
					compatible = "atmel,at25df321a";
					reg = <0>;
					spi-max-frequency = <50000000>;
				};
			};

			macb0: ethernet@f8008000 {
				pinctrl-names = "default";
				pinctrl-0 = <&pinctrl_macb0_default>;
				phy-mode = "rmii";
				status = "okay";
			};

			pdmic@f8018000 {
				pinctrl-names = "default";
				pinctrl-0 = <&pinctrl_pdmic_default>;
				atmel,model = "PDMIC @ sama5d2_xplained";
				atmel,mic-min-freq = <1000000>;
				atmel,mic-max-freq = <3246000>;
				atmel,mic-offset = <0x0>;
				status = "okay";
			};

			uart1: serial@f8020000 {
				pinctrl-names = "default";
				pinctrl-0 = <&pinctrl_uart1_default>;
				status = "okay";
			};

			i2c0: i2c@f8028000 {
				dmas = <0>, <0>;
				pinctrl-names = "default";
				pinctrl-0 = <&pinctrl_i2c0_default>;
				i2c-sda-hold-time-ns = <350>;
				status = "okay";

				pmic: act8865@5b {
					compatible = "active-semi,act8865";
					reg = <0x5b>;
					active-semi,vsel-high;
					status = "okay";

					regulators {
						vdd_1v35_reg: DCDC_REG1 {
							regulator-name = "VDD_1V35";
							regulator-min-microvolt = <1350000>;
							regulator-max-microvolt = <1350000>;
							regulator-always-on;
						};

						vdd_1v2_reg: DCDC_REG2 {
							regulator-name = "VDD_1V2";
							regulator-min-microvolt = <1100000>;
							regulator-max-microvolt = <1300000>;
							regulator-always-on;
						};

						vdd_3v3_reg: DCDC_REG3 {
							regulator-name = "VDD_3V3";
							regulator-min-microvolt = <3300000>;
							regulator-max-microvolt = <3300000>;
							regulator-always-on;
						};

						vdd_fuse_reg: LDO_REG1 {
							regulator-name = "VDD_FUSE";
							regulator-min-microvolt = <2500000>;
							regulator-max-microvolt = <2500000>;
							regulator-always-on;
						};

						vdd_3v3_lp_reg: LDO_REG2 {
							regulator-name = "VDD_3V3_LP";
							regulator-min-microvolt = <3300000>;
							regulator-max-microvolt = <3300000>;
							regulator-always-on;
						};

						vdd_led_reg: LDO_REG3 {
							regulator-name = "VDD_LED";
							regulator-min-microvolt = <3300000>;
							regulator-max-microvolt = <3300000>;
							regulator-always-on;
						};

						vdd_sdhc_1v8_reg: LDO_REG4 {
							regulator-name = "VDD_SDHC_1V8";
							regulator-min-microvolt = <1800000>;
							regulator-max-microvolt = <1800000>;
							regulator-always-on;
						};
					};
				};
			};

			flx0: flexcom@f8034000 {
				atmel,flexcom-mode = <ATMEL_FLEXCOM_MODE_USART>;
				status = "disabled"; /* conflict with ISC_D2 & ISC_D3 data pins */

				uart5: serial@200 {
					compatible = "atmel,at91sam9260-usart";
					reg = <0x200 0x200>;
					interrupts = <19 IRQ_TYPE_LEVEL_HIGH 7>;
					clocks = <&flx0_clk>;
					clock-names = "usart";
					pinctrl-names = "default";
					pinctrl-0 = <&pinctrl_flx0_default>;
					atmel,fifo-size = <32>;
					status = "okay";
				};
			};

<<<<<<< HEAD
=======
			watchdog@f8048040 {
				status = "okay";
			};

>>>>>>> 4dd041b6
			uart3: serial@fc008000 {
				pinctrl-names = "default";
				pinctrl-0 = <&pinctrl_uart3_default>;
				status = "okay";
			};

			flx4: flexcom@fc018000 {
				atmel,flexcom-mode = <ATMEL_FLEXCOM_MODE_TWI>;
				status = "okay";

				i2c2: i2c@600 {
					compatible = "atmel,sama5d2-i2c";
					reg = <0x600 0x200>;
					interrupts = <23 IRQ_TYPE_LEVEL_HIGH 7>;
					dmas = <0>, <0>;
					dma-names = "tx", "rx";
					#address-cells = <1>;
					#size-cells = <0>;
					clocks = <&flx4_clk>;
					pinctrl-names = "default";
					pinctrl-0 = <&pinctrl_flx4_default>;
					atmel,fifo-size = <16>;
					status = "okay";
				};
			};

			i2c1: i2c@fc028000 {
				dmas = <0>, <0>;
				pinctrl-names = "default";
				pinctrl-0 = <&pinctrl_i2c1_default>;
				status = "okay";

				at24@54 {
					compatible = "atmel,24c02";
					reg = <0x54>;
					pagesize = <16>;
				};
			};

			pinctrl@fc038000 {
				pinctrl_flx0_default: flx0_default {
					pinmux = <PIN_PB28__FLEXCOM0_IO0>,
						 <PIN_PB29__FLEXCOM0_IO1>;
					bias-disable;
				};

				pinctrl_flx4_default: flx4_default {
					pinmux = <PIN_PD12__FLEXCOM4_IO0>,
						 <PIN_PD13__FLEXCOM4_IO1>;
					bias-disable;
				};

				pinctrl_i2c0_default: i2c0_default {
					pinmux = <PIN_PD21__TWD0>,
						 <PIN_PD22__TWCK0>;
					bias-disable;
				};

				pinctrl_i2c1_default: i2c1_default {
					pinmux = <PIN_PD4__TWD1>,
						 <PIN_PD5__TWCK1>;
					bias-disable;
				};

				pinctrl_macb0_default: macb0_default {
					pinmux = <PIN_PB14__GTXCK>,
						 <PIN_PB15__GTXEN>,
						 <PIN_PB16__GRXDV>,
						 <PIN_PB17__GRXER>,
						 <PIN_PB18__GRX0>,
						 <PIN_PB19__GRX1>,
						 <PIN_PB20__GTX0>,
						 <PIN_PB21__GTX1>,
						 <PIN_PB22__GMDC>,
						 <PIN_PB23__GMDIO>;
					bias-disable;
				};

<<<<<<< HEAD
=======
				pinctrl_pdmic_default: pdmic_default {
					pinmux = <PIN_PB26__PDMIC_DAT>,
						<PIN_PB27__PDMIC_CLK>;
					bias-disable;
				};

>>>>>>> 4dd041b6
				pinctrl_sdmmc0_default: sdmmc0_default {
					cmd_data {
						pinmux = <PIN_PA1__SDMMC0_CMD>,
							 <PIN_PA2__SDMMC0_DAT0>,
							 <PIN_PA3__SDMMC0_DAT1>,
							 <PIN_PA4__SDMMC0_DAT2>,
							 <PIN_PA5__SDMMC0_DAT3>,
							 <PIN_PA6__SDMMC0_DAT4>,
							 <PIN_PA7__SDMMC0_DAT5>,
							 <PIN_PA8__SDMMC0_DAT6>,
							 <PIN_PA9__SDMMC0_DAT7>;
						bias-pull-up;
					};

					ck_cd_rstn_vddsel {
						pinmux = <PIN_PA0__SDMMC0_CK>,
							 <PIN_PA10__SDMMC0_RSTN>,
							 <PIN_PA11__SDMMC0_VDDSEL>,
							 <PIN_PA13__SDMMC0_CD>;
						bias-disable;
					};
				};

				pinctrl_sdmmc1_default: sdmmc1_default {
					cmd_data {
						pinmux = <PIN_PA28__SDMMC1_CMD>,
							 <PIN_PA18__SDMMC1_DAT0>,
							 <PIN_PA19__SDMMC1_DAT1>,
							 <PIN_PA20__SDMMC1_DAT2>,
							 <PIN_PA21__SDMMC1_DAT3>;
						bias-pull-up;
					};

					conf-ck_cd {
						pinmux = <PIN_PA22__SDMMC1_CK>,
							 <PIN_PA30__SDMMC1_CD>;
						bias-disable;
					};
				};

				pinctrl_spi0_default: spi0_default {
					pinmux = <PIN_PA14__SPI0_SPCK>,
						 <PIN_PA15__SPI0_MOSI>,
						 <PIN_PA16__SPI0_MISO>,
						 <PIN_PA17__SPI0_NPCS0>;
					bias-disable;
				};

				pinctrl_uart1_default: uart1_default {
					pinmux = <PIN_PD2__URXD1>,
						 <PIN_PD3__UTXD1>;
					bias-disable;
				};

				pinctrl_uart3_default: uart3_default {
					pinmux = <PIN_PB11__URXD3>,
						 <PIN_PB12__UTXD3>;
					bias-disable;
				};
			};
		};
	};
};<|MERGE_RESOLUTION|>--- conflicted
+++ resolved
@@ -218,13 +218,10 @@
 				};
 			};
 
-<<<<<<< HEAD
-=======
 			watchdog@f8048040 {
 				status = "okay";
 			};
 
->>>>>>> 4dd041b6
 			uart3: serial@fc008000 {
 				pinctrl-names = "default";
 				pinctrl-0 = <&pinctrl_uart3_default>;
@@ -303,15 +300,12 @@
 					bias-disable;
 				};
 
-<<<<<<< HEAD
-=======
 				pinctrl_pdmic_default: pdmic_default {
 					pinmux = <PIN_PB26__PDMIC_DAT>,
 						<PIN_PB27__PDMIC_CLK>;
 					bias-disable;
 				};
 
->>>>>>> 4dd041b6
 				pinctrl_sdmmc0_default: sdmmc0_default {
 					cmd_data {
 						pinmux = <PIN_PA1__SDMMC0_CMD>,
