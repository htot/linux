// SPDX-License-Identifier: GPL-2.0-only
/*
 * motu-protocol-v3.c - a part of driver for MOTU FireWire series
 *
 * Copyright (c) 2015-2017 Takashi Sakamoto <o-takashi@sakamocchi.jp>
 */

#include <linux/delay.h>
#include "motu.h"

#define V3_CLOCK_STATUS_OFFSET		0x0b14
#define  V3_FETCH_PCM_FRAMES		0x02000000
#define  V3_CLOCK_RATE_MASK		0x0000ff00
#define  V3_CLOCK_RATE_SHIFT		8
#define  V3_CLOCK_SOURCE_MASK		0x000000ff
#define   V3_CLOCK_SRC_INTERNAL		0x00
#define   V3_CLOCK_SRC_WORD_ON_BNC	0x01
#define   V3_CLOCK_SRC_SPH		0x02
<<<<<<< HEAD
=======
#define   V3_CLOCK_SRC_AESEBU_ON_XLR	0x08
>>>>>>> df0cc57e
#define   V3_CLOCK_SRC_SPDIF_ON_COAX	0x10
#define   V3_CLOCK_SRC_OPT_IFACE_A	0x18
#define   V3_CLOCK_SRC_OPT_IFACE_B	0x19

#define V3_OPT_IFACE_MODE_OFFSET	0x0c94
#define  V3_ENABLE_OPT_IN_IFACE_A	0x00000001
#define  V3_ENABLE_OPT_IN_IFACE_B	0x00000002
#define  V3_ENABLE_OPT_OUT_IFACE_A	0x00000100
#define  V3_ENABLE_OPT_OUT_IFACE_B	0x00000200
#define  V3_NO_ADAT_OPT_IN_IFACE_A	0x00010000
#define  V3_NO_ADAT_OPT_IN_IFACE_B	0x00100000
#define  V3_NO_ADAT_OPT_OUT_IFACE_A	0x00040000
#define  V3_NO_ADAT_OPT_OUT_IFACE_B	0x00400000

#define V3_MSG_FLAG_CLK_CHANGED		0x00000002
#define V3_CLK_WAIT_MSEC		4000

int snd_motu_protocol_v3_get_clock_rate(struct snd_motu *motu,
					unsigned int *rate)
{
	__be32 reg;
	u32 data;
	int err;

	err = snd_motu_transaction_read(motu, V3_CLOCK_STATUS_OFFSET, &reg,
					sizeof(reg));
	if (err < 0)
		return err;
	data = be32_to_cpu(reg);

	data = (data & V3_CLOCK_RATE_MASK) >> V3_CLOCK_RATE_SHIFT;
	if (data >= ARRAY_SIZE(snd_motu_clock_rates))
		return -EIO;

	*rate = snd_motu_clock_rates[data];

	return 0;
}

int snd_motu_protocol_v3_set_clock_rate(struct snd_motu *motu,
					unsigned int rate)
{
	__be32 reg;
	u32 data;
	bool need_to_wait;
	int i, err;

	for (i = 0; i < ARRAY_SIZE(snd_motu_clock_rates); ++i) {
		if (snd_motu_clock_rates[i] == rate)
			break;
	}
	if (i == ARRAY_SIZE(snd_motu_clock_rates))
		return -EINVAL;

	err = snd_motu_transaction_read(motu, V3_CLOCK_STATUS_OFFSET, &reg,
					sizeof(reg));
	if (err < 0)
		return err;
	data = be32_to_cpu(reg);

	data &= ~(V3_CLOCK_RATE_MASK | V3_FETCH_PCM_FRAMES);
	data |= i << V3_CLOCK_RATE_SHIFT;

	need_to_wait = data != be32_to_cpu(reg);

	reg = cpu_to_be32(data);
	err = snd_motu_transaction_write(motu, V3_CLOCK_STATUS_OFFSET, &reg,
					 sizeof(reg));
	if (err < 0)
		return err;

	if (need_to_wait) {
		int result;

		motu->msg = 0;
		result = wait_event_interruptible_timeout(motu->hwdep_wait,
					motu->msg & V3_MSG_FLAG_CLK_CHANGED,
					msecs_to_jiffies(V3_CLK_WAIT_MSEC));
		if (result < 0)
			return result;
		if (result == 0)
			return -ETIMEDOUT;
	}

	return 0;
}

int snd_motu_protocol_v3_get_clock_source(struct snd_motu *motu,
					  enum snd_motu_clock_source *src)
{
	__be32 reg;
	u32 data;
	int err;

	err = snd_motu_transaction_read(motu, V3_CLOCK_STATUS_OFFSET, &reg,
					sizeof(reg));
	if (err < 0)
		return err;
	data = be32_to_cpu(reg) & V3_CLOCK_SOURCE_MASK;

	switch (data) {
	case V3_CLOCK_SRC_INTERNAL:
		*src = SND_MOTU_CLOCK_SOURCE_INTERNAL;
		break;
	case V3_CLOCK_SRC_WORD_ON_BNC:
		*src = SND_MOTU_CLOCK_SOURCE_WORD_ON_BNC;
		break;
	case V3_CLOCK_SRC_SPH:
		*src = SND_MOTU_CLOCK_SOURCE_SPH;
		break;
<<<<<<< HEAD
=======
	case V3_CLOCK_SRC_AESEBU_ON_XLR:
		*src = SND_MOTU_CLOCK_SOURCE_AESEBU_ON_XLR;
		break;
>>>>>>> df0cc57e
	case V3_CLOCK_SRC_SPDIF_ON_COAX:
		*src = SND_MOTU_CLOCK_SOURCE_SPDIF_ON_COAX;
		break;
	case V3_CLOCK_SRC_OPT_IFACE_A:
	case V3_CLOCK_SRC_OPT_IFACE_B:
	{
		__be32 reg;
		u32 options;

		err = snd_motu_transaction_read(motu,
				V3_OPT_IFACE_MODE_OFFSET, &reg, sizeof(reg));
		if (err < 0)
			return err;
		options = be32_to_cpu(reg);

		if (data == V3_CLOCK_SRC_OPT_IFACE_A) {
			if (options & V3_NO_ADAT_OPT_IN_IFACE_A)
				*src = SND_MOTU_CLOCK_SOURCE_SPDIF_ON_OPT_A;
			else
				*src = SND_MOTU_CLOCK_SOURCE_ADAT_ON_OPT_A;
		} else {
			if (options & V3_NO_ADAT_OPT_IN_IFACE_B)
				*src = SND_MOTU_CLOCK_SOURCE_SPDIF_ON_OPT_B;
			else
				*src = SND_MOTU_CLOCK_SOURCE_ADAT_ON_OPT_B;
		}
<<<<<<< HEAD
		break;
	}
	default:
		*src = SND_MOTU_CLOCK_SOURCE_UNKNOWN;
		break;
	}
=======
		break;
	}
	default:
		*src = SND_MOTU_CLOCK_SOURCE_UNKNOWN;
		break;
	}
>>>>>>> df0cc57e

	return 0;
}

int snd_motu_protocol_v3_switch_fetching_mode(struct snd_motu *motu,
					      bool enable)
{
	__be32 reg;
	u32 data;
	int err;

	err = snd_motu_transaction_read(motu, V3_CLOCK_STATUS_OFFSET, &reg,
					sizeof(reg));
	if (err < 0)
		return 0;
	data = be32_to_cpu(reg);

	if (enable)
		data |= V3_FETCH_PCM_FRAMES;
	else
		data &= ~V3_FETCH_PCM_FRAMES;

	reg = cpu_to_be32(data);
	return snd_motu_transaction_write(motu, V3_CLOCK_STATUS_OFFSET, &reg,
					  sizeof(reg));
}

static int detect_packet_formats_with_opt_ifaces(struct snd_motu *motu, u32 data)
{
	if (data & V3_ENABLE_OPT_IN_IFACE_A) {
		if (data & V3_NO_ADAT_OPT_IN_IFACE_A) {
			motu->tx_packet_formats.pcm_chunks[0] += 4;
			motu->tx_packet_formats.pcm_chunks[1] += 4;
		} else {
			motu->tx_packet_formats.pcm_chunks[0] += 8;
			motu->tx_packet_formats.pcm_chunks[1] += 4;
		}
	}

	if (data & V3_ENABLE_OPT_IN_IFACE_B) {
		if (data & V3_NO_ADAT_OPT_IN_IFACE_B) {
			motu->tx_packet_formats.pcm_chunks[0] += 4;
			motu->tx_packet_formats.pcm_chunks[1] += 4;
		} else {
			motu->tx_packet_formats.pcm_chunks[0] += 8;
			motu->tx_packet_formats.pcm_chunks[1] += 4;
		}
	}

	if (data & V3_ENABLE_OPT_OUT_IFACE_A) {
		if (data & V3_NO_ADAT_OPT_OUT_IFACE_A) {
			motu->rx_packet_formats.pcm_chunks[0] += 4;
			motu->rx_packet_formats.pcm_chunks[1] += 4;
		} else {
			motu->rx_packet_formats.pcm_chunks[0] += 8;
			motu->rx_packet_formats.pcm_chunks[1] += 4;
		}
	}

	if (data & V3_ENABLE_OPT_OUT_IFACE_B) {
		if (data & V3_NO_ADAT_OPT_OUT_IFACE_B) {
			motu->rx_packet_formats.pcm_chunks[0] += 4;
			motu->rx_packet_formats.pcm_chunks[1] += 4;
		} else {
			motu->rx_packet_formats.pcm_chunks[0] += 8;
			motu->rx_packet_formats.pcm_chunks[1] += 4;
		}
	}

	return 0;
}

int snd_motu_protocol_v3_cache_packet_formats(struct snd_motu *motu)
{
	__be32 reg;
	u32 data;
	int err;

	motu->tx_packet_formats.pcm_byte_offset = 10;
	motu->rx_packet_formats.pcm_byte_offset = 10;

	motu->tx_packet_formats.msg_chunks = 2;
	motu->rx_packet_formats.msg_chunks = 2;

	err = snd_motu_transaction_read(motu, V3_OPT_IFACE_MODE_OFFSET, &reg,
					sizeof(reg));
	if (err < 0)
		return err;
	data = be32_to_cpu(reg);

	memcpy(motu->tx_packet_formats.pcm_chunks,
	       motu->spec->tx_fixed_pcm_chunks,
	       sizeof(motu->tx_packet_formats.pcm_chunks));
	memcpy(motu->rx_packet_formats.pcm_chunks,
	       motu->spec->rx_fixed_pcm_chunks,
	       sizeof(motu->rx_packet_formats.pcm_chunks));

<<<<<<< HEAD
	if (motu->spec == &snd_motu_spec_828mk3_fw || motu->spec == &snd_motu_spec_828mk3_hybrid)
		return detect_packet_formats_828mk3(motu, data);
=======
	if (motu->spec == &snd_motu_spec_828mk3_fw ||
	    motu->spec == &snd_motu_spec_828mk3_hybrid ||
	    motu->spec == &snd_motu_spec_traveler_mk3 ||
	    motu->spec == &snd_motu_spec_track16)
		return detect_packet_formats_with_opt_ifaces(motu, data);
>>>>>>> df0cc57e
	else
		return 0;
}

const struct snd_motu_spec snd_motu_spec_828mk3_fw = {
	.name = "828mk3",
	.protocol_version = SND_MOTU_PROTOCOL_V3,
	.flags = SND_MOTU_SPEC_RX_MIDI_3RD_Q |
		 SND_MOTU_SPEC_TX_MIDI_3RD_Q |
		 SND_MOTU_SPEC_COMMAND_DSP,
	.tx_fixed_pcm_chunks = {18, 18, 14},
	.rx_fixed_pcm_chunks = {14, 14, 10},
};

<<<<<<< HEAD
const struct snd_motu_spec snd_motu_spec_828mk3_fw = {
=======
const struct snd_motu_spec snd_motu_spec_828mk3_hybrid = {
>>>>>>> df0cc57e
	.name = "828mk3",
	.protocol_version = SND_MOTU_PROTOCOL_V3,
	.flags = SND_MOTU_SPEC_RX_MIDI_3RD_Q |
		 SND_MOTU_SPEC_TX_MIDI_3RD_Q |
		 SND_MOTU_SPEC_COMMAND_DSP,
	.tx_fixed_pcm_chunks = {18, 18, 14},
	.rx_fixed_pcm_chunks = {14, 14, 14},	// Additional 4 dummy chunks at higher rate.
};

const struct snd_motu_spec snd_motu_spec_traveler_mk3 = {
	.name = "TravelerMk3",
	.protocol_version = SND_MOTU_PROTOCOL_V3,
	.flags = SND_MOTU_SPEC_RX_MIDI_3RD_Q |
		 SND_MOTU_SPEC_TX_MIDI_3RD_Q |
		 SND_MOTU_SPEC_COMMAND_DSP,
	.tx_fixed_pcm_chunks = {18, 14, 10},
	.rx_fixed_pcm_chunks = {14, 14, 10},
};

const struct snd_motu_spec snd_motu_spec_828mk3_hybrid = {
	.name = "828mk3",
	.protocol_version = SND_MOTU_PROTOCOL_V3,
	.flags = SND_MOTU_SPEC_RX_MIDI_3RD_Q |
		 SND_MOTU_SPEC_TX_MIDI_3RD_Q,
	.tx_fixed_pcm_chunks = {18, 18, 14},
	.rx_fixed_pcm_chunks = {14, 14, 14},	// Additional 4 dummy chunks at higher rate.
};

const struct snd_motu_spec snd_motu_spec_ultralite_mk3 = {
	.name = "UltraLiteMk3",
	.protocol_version = SND_MOTU_PROTOCOL_V3,
	.flags = SND_MOTU_SPEC_RX_MIDI_3RD_Q |
		 SND_MOTU_SPEC_TX_MIDI_3RD_Q |
		 SND_MOTU_SPEC_COMMAND_DSP,
	.tx_fixed_pcm_chunks = {18, 14, 10},
	.rx_fixed_pcm_chunks = {14, 14, 14},
};

const struct snd_motu_spec snd_motu_spec_audio_express = {
	.name = "AudioExpress",
	.protocol_version = SND_MOTU_PROTOCOL_V3,
	.flags = SND_MOTU_SPEC_RX_MIDI_2ND_Q |
		 SND_MOTU_SPEC_TX_MIDI_3RD_Q |
		 SND_MOTU_SPEC_REGISTER_DSP,
	.tx_fixed_pcm_chunks = {10, 10, 0},
	.rx_fixed_pcm_chunks = {10, 10, 0},
};

const struct snd_motu_spec snd_motu_spec_track16 = {
	.name = "Track16",
	.protocol_version = SND_MOTU_PROTOCOL_V3,
	.flags = SND_MOTU_SPEC_RX_MIDI_3RD_Q |
		 SND_MOTU_SPEC_TX_MIDI_3RD_Q |
		 SND_MOTU_SPEC_COMMAND_DSP,
	.tx_fixed_pcm_chunks = {14, 14, 14},
	.rx_fixed_pcm_chunks = {6, 6, 6},
};

const struct snd_motu_spec snd_motu_spec_4pre = {
	.name = "4pre",
	.protocol_version = SND_MOTU_PROTOCOL_V3,
	.flags = SND_MOTU_SPEC_REGISTER_DSP,
	.tx_fixed_pcm_chunks = {10, 10, 0},
	.rx_fixed_pcm_chunks = {10, 10, 0},
};<|MERGE_RESOLUTION|>--- conflicted
+++ resolved
@@ -16,10 +16,7 @@
 #define   V3_CLOCK_SRC_INTERNAL		0x00
 #define   V3_CLOCK_SRC_WORD_ON_BNC	0x01
 #define   V3_CLOCK_SRC_SPH		0x02
-<<<<<<< HEAD
-=======
 #define   V3_CLOCK_SRC_AESEBU_ON_XLR	0x08
->>>>>>> df0cc57e
 #define   V3_CLOCK_SRC_SPDIF_ON_COAX	0x10
 #define   V3_CLOCK_SRC_OPT_IFACE_A	0x18
 #define   V3_CLOCK_SRC_OPT_IFACE_B	0x19
@@ -130,12 +127,9 @@
 	case V3_CLOCK_SRC_SPH:
 		*src = SND_MOTU_CLOCK_SOURCE_SPH;
 		break;
-<<<<<<< HEAD
-=======
 	case V3_CLOCK_SRC_AESEBU_ON_XLR:
 		*src = SND_MOTU_CLOCK_SOURCE_AESEBU_ON_XLR;
 		break;
->>>>>>> df0cc57e
 	case V3_CLOCK_SRC_SPDIF_ON_COAX:
 		*src = SND_MOTU_CLOCK_SOURCE_SPDIF_ON_COAX;
 		break;
@@ -162,21 +156,12 @@
 			else
 				*src = SND_MOTU_CLOCK_SOURCE_ADAT_ON_OPT_B;
 		}
-<<<<<<< HEAD
 		break;
 	}
 	default:
 		*src = SND_MOTU_CLOCK_SOURCE_UNKNOWN;
 		break;
 	}
-=======
-		break;
-	}
-	default:
-		*src = SND_MOTU_CLOCK_SOURCE_UNKNOWN;
-		break;
-	}
->>>>>>> df0cc57e
 
 	return 0;
 }
@@ -274,16 +259,11 @@
 	       motu->spec->rx_fixed_pcm_chunks,
 	       sizeof(motu->rx_packet_formats.pcm_chunks));
 
-<<<<<<< HEAD
-	if (motu->spec == &snd_motu_spec_828mk3_fw || motu->spec == &snd_motu_spec_828mk3_hybrid)
-		return detect_packet_formats_828mk3(motu, data);
-=======
 	if (motu->spec == &snd_motu_spec_828mk3_fw ||
 	    motu->spec == &snd_motu_spec_828mk3_hybrid ||
 	    motu->spec == &snd_motu_spec_traveler_mk3 ||
 	    motu->spec == &snd_motu_spec_track16)
 		return detect_packet_formats_with_opt_ifaces(motu, data);
->>>>>>> df0cc57e
 	else
 		return 0;
 }
@@ -298,11 +278,7 @@
 	.rx_fixed_pcm_chunks = {14, 14, 10},
 };
 
-<<<<<<< HEAD
-const struct snd_motu_spec snd_motu_spec_828mk3_fw = {
-=======
 const struct snd_motu_spec snd_motu_spec_828mk3_hybrid = {
->>>>>>> df0cc57e
 	.name = "828mk3",
 	.protocol_version = SND_MOTU_PROTOCOL_V3,
 	.flags = SND_MOTU_SPEC_RX_MIDI_3RD_Q |
@@ -320,15 +296,6 @@
 		 SND_MOTU_SPEC_COMMAND_DSP,
 	.tx_fixed_pcm_chunks = {18, 14, 10},
 	.rx_fixed_pcm_chunks = {14, 14, 10},
-};
-
-const struct snd_motu_spec snd_motu_spec_828mk3_hybrid = {
-	.name = "828mk3",
-	.protocol_version = SND_MOTU_PROTOCOL_V3,
-	.flags = SND_MOTU_SPEC_RX_MIDI_3RD_Q |
-		 SND_MOTU_SPEC_TX_MIDI_3RD_Q,
-	.tx_fixed_pcm_chunks = {18, 18, 14},
-	.rx_fixed_pcm_chunks = {14, 14, 14},	// Additional 4 dummy chunks at higher rate.
 };
 
 const struct snd_motu_spec snd_motu_spec_ultralite_mk3 = {
