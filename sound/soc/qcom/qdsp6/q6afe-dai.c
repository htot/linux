// SPDX-License-Identifier: GPL-2.0
// Copyright (c) 2011-2017, The Linux Foundation. All rights reserved.
// Copyright (c) 2018, Linaro Limited

#include <linux/err.h>
#include <linux/init.h>
#include <linux/module.h>
#include <linux/device.h>
#include <linux/platform_device.h>
#include <linux/slab.h>
#include <sound/pcm.h>
#include <sound/soc.h>
#include <sound/pcm_params.h>
#include "q6dsp-lpass-ports.h"
#include "q6afe.h"


struct q6afe_dai_priv_data {
	uint32_t sd_line_mask;
	uint32_t sync_mode;
	uint32_t sync_src;
	uint32_t data_out_enable;
	uint32_t invert_sync;
	uint32_t data_delay;
	uint32_t data_align;
};

struct q6afe_dai_data {
	struct q6afe_port *port[AFE_PORT_MAX];
	struct q6afe_port_config port_config[AFE_PORT_MAX];
	bool is_port_started[AFE_PORT_MAX];
	struct q6afe_dai_priv_data priv[AFE_PORT_MAX];
};

static int q6slim_hw_params(struct snd_pcm_substream *substream,
			    struct snd_pcm_hw_params *params,
			    struct snd_soc_dai *dai)
{

	struct q6afe_dai_data *dai_data = dev_get_drvdata(dai->dev);
	struct q6afe_slim_cfg *slim = &dai_data->port_config[dai->id].slim;

	slim->sample_rate = params_rate(params);

	switch (params_format(params)) {
	case SNDRV_PCM_FORMAT_S16_LE:
	case SNDRV_PCM_FORMAT_SPECIAL:
		slim->bit_width = 16;
		break;
	case SNDRV_PCM_FORMAT_S24_LE:
		slim->bit_width = 24;
		break;
	case SNDRV_PCM_FORMAT_S32_LE:
		slim->bit_width = 32;
		break;
	default:
		pr_err("%s: format %d\n",
			__func__, params_format(params));
		return -EINVAL;
	}

	return 0;
}

static int q6hdmi_hw_params(struct snd_pcm_substream *substream,
				struct snd_pcm_hw_params *params,
				struct snd_soc_dai *dai)
{
	struct q6afe_dai_data *dai_data = dev_get_drvdata(dai->dev);
	int channels = params_channels(params);
	struct q6afe_hdmi_cfg *hdmi = &dai_data->port_config[dai->id].hdmi;

	hdmi->sample_rate = params_rate(params);
	switch (params_format(params)) {
	case SNDRV_PCM_FORMAT_S16_LE:
		hdmi->bit_width = 16;
		break;
	case SNDRV_PCM_FORMAT_S24_LE:
		hdmi->bit_width = 24;
		break;
	}

	/* HDMI spec CEA-861-E: Table 28 Audio InfoFrame Data Byte 4 */
	switch (channels) {
	case 2:
		hdmi->channel_allocation = 0;
		break;
	case 3:
		hdmi->channel_allocation = 0x02;
		break;
	case 4:
		hdmi->channel_allocation = 0x06;
		break;
	case 5:
		hdmi->channel_allocation = 0x0A;
		break;
	case 6:
		hdmi->channel_allocation = 0x0B;
		break;
	case 7:
		hdmi->channel_allocation = 0x12;
		break;
	case 8:
		hdmi->channel_allocation = 0x13;
		break;
	default:
		dev_err(dai->dev, "invalid Channels = %u\n", channels);
		return -EINVAL;
	}

	return 0;
}

static int q6i2s_hw_params(struct snd_pcm_substream *substream,
			   struct snd_pcm_hw_params *params,
			   struct snd_soc_dai *dai)
{
	struct q6afe_dai_data *dai_data = dev_get_drvdata(dai->dev);
	struct q6afe_i2s_cfg *i2s = &dai_data->port_config[dai->id].i2s_cfg;

	i2s->sample_rate = params_rate(params);
	i2s->bit_width = params_width(params);
	i2s->num_channels = params_channels(params);
	i2s->sd_line_mask = dai_data->priv[dai->id].sd_line_mask;

	return 0;
}

static int q6i2s_set_fmt(struct snd_soc_dai *dai, unsigned int fmt)
{
	struct q6afe_dai_data *dai_data = dev_get_drvdata(dai->dev);
	struct q6afe_i2s_cfg *i2s = &dai_data->port_config[dai->id].i2s_cfg;

	i2s->fmt = fmt;

	return 0;
}

static int q6tdm_set_tdm_slot(struct snd_soc_dai *dai,
				unsigned int tx_mask,
				unsigned int rx_mask,
				int slots, int slot_width)
{

	struct q6afe_dai_data *dai_data = dev_get_drvdata(dai->dev);
	struct q6afe_tdm_cfg *tdm = &dai_data->port_config[dai->id].tdm;
	unsigned int cap_mask;
	int rc = 0;

	/* HW only supports 16 and 32 bit slot width configuration */
	if ((slot_width != 16) && (slot_width != 32)) {
		dev_err(dai->dev, "%s: invalid slot_width %d\n",
			__func__, slot_width);
		return -EINVAL;
	}

	/* HW supports 1-32 slots configuration. Typical: 1, 2, 4, 8, 16, 32 */
	switch (slots) {
	case 2:
		cap_mask = 0x03;
		break;
	case 4:
		cap_mask = 0x0F;
		break;
	case 8:
		cap_mask = 0xFF;
		break;
	case 16:
		cap_mask = 0xFFFF;
		break;
	default:
		dev_err(dai->dev, "%s: invalid slots %d\n",
			__func__, slots);
		return -EINVAL;
	}

	switch (dai->id) {
	case PRIMARY_TDM_RX_0 ... QUINARY_TDM_TX_7:
		tdm->nslots_per_frame = slots;
		tdm->slot_width = slot_width;
		/* TDM RX dais ids are even and tx are odd */
		tdm->slot_mask = ((dai->id & 0x1) ? tx_mask : rx_mask) & cap_mask;
		break;
	default:
		dev_err(dai->dev, "%s: invalid dai id 0x%x\n",
			__func__, dai->id);
		return -EINVAL;
	}

	return rc;
}

static int q6tdm_set_channel_map(struct snd_soc_dai *dai,
				unsigned int tx_num, unsigned int *tx_slot,
				unsigned int rx_num, unsigned int *rx_slot)
{

	struct q6afe_dai_data *dai_data = dev_get_drvdata(dai->dev);
	struct q6afe_tdm_cfg *tdm = &dai_data->port_config[dai->id].tdm;
	int rc = 0;
	int i = 0;

	switch (dai->id) {
	case PRIMARY_TDM_RX_0 ... QUINARY_TDM_TX_7:
		if (dai->id & 0x1) {
			if (!tx_slot) {
				dev_err(dai->dev, "tx slot not found\n");
				return -EINVAL;
			}
			if (tx_num > AFE_PORT_MAX_AUDIO_CHAN_CNT) {
				dev_err(dai->dev, "invalid tx num %d\n",
					tx_num);
				return -EINVAL;
			}

			for (i = 0; i < tx_num; i++)
				tdm->ch_mapping[i] = tx_slot[i];

			for (i = tx_num; i < AFE_PORT_MAX_AUDIO_CHAN_CNT; i++)
				tdm->ch_mapping[i] = Q6AFE_CMAP_INVALID;

			tdm->num_channels = tx_num;
		} else {
			/* rx */
			if (!rx_slot) {
				dev_err(dai->dev, "rx slot not found\n");
				return -EINVAL;
			}
			if (rx_num > AFE_PORT_MAX_AUDIO_CHAN_CNT) {
				dev_err(dai->dev, "invalid rx num %d\n",
					rx_num);
				return -EINVAL;
			}

			for (i = 0; i < rx_num; i++)
				tdm->ch_mapping[i] = rx_slot[i];

			for (i = rx_num; i < AFE_PORT_MAX_AUDIO_CHAN_CNT; i++)
				tdm->ch_mapping[i] = Q6AFE_CMAP_INVALID;

			tdm->num_channels = rx_num;
		}

		break;
	default:
		dev_err(dai->dev, "%s: invalid dai id 0x%x\n",
			__func__, dai->id);
		return -EINVAL;
	}

	return rc;
}

static int q6tdm_hw_params(struct snd_pcm_substream *substream,
			   struct snd_pcm_hw_params *params,
			   struct snd_soc_dai *dai)
{
	struct q6afe_dai_data *dai_data = dev_get_drvdata(dai->dev);
	struct q6afe_tdm_cfg *tdm = &dai_data->port_config[dai->id].tdm;

	tdm->bit_width = params_width(params);
	tdm->sample_rate = params_rate(params);
	tdm->num_channels = params_channels(params);
	tdm->data_align_type = dai_data->priv[dai->id].data_align;
	tdm->sync_src = dai_data->priv[dai->id].sync_src;
	tdm->sync_mode = dai_data->priv[dai->id].sync_mode;

	return 0;
}

static int q6dma_set_channel_map(struct snd_soc_dai *dai,
				 unsigned int tx_num, unsigned int *tx_ch_mask,
				 unsigned int rx_num, unsigned int *rx_ch_mask)
{

	struct q6afe_dai_data *dai_data = dev_get_drvdata(dai->dev);
	struct q6afe_cdc_dma_cfg *cfg = &dai_data->port_config[dai->id].dma_cfg;
	int ch_mask;
	int rc = 0;

	switch (dai->id) {
	case WSA_CODEC_DMA_TX_0:
	case WSA_CODEC_DMA_TX_1:
	case WSA_CODEC_DMA_TX_2:
	case VA_CODEC_DMA_TX_0:
	case VA_CODEC_DMA_TX_1:
	case VA_CODEC_DMA_TX_2:
	case TX_CODEC_DMA_TX_0:
	case TX_CODEC_DMA_TX_1:
	case TX_CODEC_DMA_TX_2:
	case TX_CODEC_DMA_TX_3:
	case TX_CODEC_DMA_TX_4:
	case TX_CODEC_DMA_TX_5:
		if (!tx_ch_mask) {
			dev_err(dai->dev, "tx slot not found\n");
			return -EINVAL;
		}

		if (tx_num > AFE_PORT_MAX_AUDIO_CHAN_CNT) {
			dev_err(dai->dev, "invalid tx num %d\n",
				tx_num);
			return -EINVAL;
		}
		ch_mask = *tx_ch_mask;

		break;
	case WSA_CODEC_DMA_RX_0:
	case WSA_CODEC_DMA_RX_1:
	case RX_CODEC_DMA_RX_0:
	case RX_CODEC_DMA_RX_1:
	case RX_CODEC_DMA_RX_2:
	case RX_CODEC_DMA_RX_3:
	case RX_CODEC_DMA_RX_4:
	case RX_CODEC_DMA_RX_5:
	case RX_CODEC_DMA_RX_6:
	case RX_CODEC_DMA_RX_7:
		/* rx */
		if (!rx_ch_mask) {
			dev_err(dai->dev, "rx slot not found\n");
			return -EINVAL;
		}
		if (rx_num > AFE_PORT_MAX_AUDIO_CHAN_CNT) {
			dev_err(dai->dev, "invalid rx num %d\n",
				rx_num);
			return -EINVAL;
		}
		ch_mask = *rx_ch_mask;

		break;
	default:
		dev_err(dai->dev, "%s: invalid dai id 0x%x\n",
			__func__, dai->id);
		return -EINVAL;
	}

	cfg->active_channels_mask = ch_mask;

	return rc;
}

static int q6dma_hw_params(struct snd_pcm_substream *substream,
			   struct snd_pcm_hw_params *params,
			   struct snd_soc_dai *dai)
{
	struct q6afe_dai_data *dai_data = dev_get_drvdata(dai->dev);
	struct q6afe_cdc_dma_cfg *cfg = &dai_data->port_config[dai->id].dma_cfg;

	cfg->bit_width = params_width(params);
	cfg->sample_rate = params_rate(params);
	cfg->num_channels = params_channels(params);

	return 0;
}
static void q6afe_dai_shutdown(struct snd_pcm_substream *substream,
				struct snd_soc_dai *dai)
{
	struct q6afe_dai_data *dai_data = dev_get_drvdata(dai->dev);
	int rc;

	if (!dai_data->is_port_started[dai->id])
		return;

	rc = q6afe_port_stop(dai_data->port[dai->id]);
	if (rc < 0)
		dev_err(dai->dev, "fail to close AFE port (%d)\n", rc);

	dai_data->is_port_started[dai->id] = false;

}

static int q6afe_dai_prepare(struct snd_pcm_substream *substream,
		struct snd_soc_dai *dai)
{
	struct q6afe_dai_data *dai_data = dev_get_drvdata(dai->dev);
	int rc;

	if (dai_data->is_port_started[dai->id]) {
		/* stop the port and restart with new port config */
		rc = q6afe_port_stop(dai_data->port[dai->id]);
		if (rc < 0) {
			dev_err(dai->dev, "fail to close AFE port (%d)\n", rc);
			return rc;
		}
	}

	switch (dai->id) {
	case HDMI_RX:
	case DISPLAY_PORT_RX:
		q6afe_hdmi_port_prepare(dai_data->port[dai->id],
					&dai_data->port_config[dai->id].hdmi);
		break;
	case SLIMBUS_0_RX ... SLIMBUS_6_TX:
		q6afe_slim_port_prepare(dai_data->port[dai->id],
					&dai_data->port_config[dai->id].slim);
		break;
	case QUINARY_MI2S_RX ... QUINARY_MI2S_TX:
	case PRIMARY_MI2S_RX ... QUATERNARY_MI2S_TX:
		rc = q6afe_i2s_port_prepare(dai_data->port[dai->id],
			       &dai_data->port_config[dai->id].i2s_cfg);
		if (rc < 0) {
			dev_err(dai->dev, "fail to prepare AFE port %x\n",
				dai->id);
			return rc;
		}
		break;
	case PRIMARY_TDM_RX_0 ... QUINARY_TDM_TX_7:
		q6afe_tdm_port_prepare(dai_data->port[dai->id],
					&dai_data->port_config[dai->id].tdm);
		break;
	case WSA_CODEC_DMA_RX_0 ... RX_CODEC_DMA_RX_7:
		q6afe_cdc_dma_port_prepare(dai_data->port[dai->id],
					   &dai_data->port_config[dai->id].dma_cfg);
		break;
	default:
		return -EINVAL;
	}

	rc = q6afe_port_start(dai_data->port[dai->id]);
	if (rc < 0) {
		dev_err(dai->dev, "fail to start AFE port %x\n", dai->id);
		return rc;
	}
	dai_data->is_port_started[dai->id] = true;

	return 0;
}

static int q6slim_set_channel_map(struct snd_soc_dai *dai,
				unsigned int tx_num, unsigned int *tx_slot,
				unsigned int rx_num, unsigned int *rx_slot)
{
	struct q6afe_dai_data *dai_data = dev_get_drvdata(dai->dev);
	struct q6afe_port_config *pcfg = &dai_data->port_config[dai->id];
	int i;

	if (dai->id & 0x1) {
		/* TX */
		if (!tx_slot) {
			pr_err("%s: tx slot not found\n", __func__);
			return -EINVAL;
		}

		for (i = 0; i < tx_num; i++)
			pcfg->slim.ch_mapping[i] = tx_slot[i];

		pcfg->slim.num_channels = tx_num;


	} else {
		if (!rx_slot) {
			pr_err("%s: rx slot not found\n", __func__);
			return -EINVAL;
		}

		for (i = 0; i < rx_num; i++)
			pcfg->slim.ch_mapping[i] =   rx_slot[i];

		pcfg->slim.num_channels = rx_num;

	}

	return 0;
}

static int q6afe_mi2s_set_sysclk(struct snd_soc_dai *dai,
		int clk_id, unsigned int freq, int dir)
{
	struct q6afe_dai_data *dai_data = dev_get_drvdata(dai->dev);
	struct q6afe_port *port = dai_data->port[dai->id];

	switch (clk_id) {
	case LPAIF_DIG_CLK:
		return q6afe_port_set_sysclk(port, clk_id, 0, 5, freq, dir);
	case LPAIF_BIT_CLK:
	case LPAIF_OSR_CLK:
		return q6afe_port_set_sysclk(port, clk_id,
					     Q6AFE_LPASS_CLK_SRC_INTERNAL,
					     Q6AFE_LPASS_CLK_ROOT_DEFAULT,
					     freq, dir);
	case Q6AFE_LPASS_CLK_ID_PRI_MI2S_IBIT ... Q6AFE_LPASS_CLK_ID_QUI_MI2S_OSR:
	case Q6AFE_LPASS_CLK_ID_MCLK_1 ... Q6AFE_LPASS_CLK_ID_INT_MCLK_1:
	case Q6AFE_LPASS_CLK_ID_WSA_CORE_MCLK ... Q6AFE_LPASS_CLK_ID_VA_CORE_2X_MCLK:
		return q6afe_port_set_sysclk(port, clk_id,
					     Q6AFE_LPASS_CLK_ATTRIBUTE_COUPLE_NO,
					     Q6AFE_LPASS_CLK_ROOT_DEFAULT,
					     freq, dir);
	case Q6AFE_LPASS_CLK_ID_PRI_TDM_IBIT ... Q6AFE_LPASS_CLK_ID_QUIN_TDM_EBIT:
		return q6afe_port_set_sysclk(port, clk_id,
					     Q6AFE_LPASS_CLK_ATTRIBUTE_INVERT_COUPLE_NO,
					     Q6AFE_LPASS_CLK_ROOT_DEFAULT,
					     freq, dir);
	}

	return 0;
}

static const struct snd_soc_dapm_route q6afe_dapm_routes[] = {
	{"HDMI Playback", NULL, "HDMI_RX"},
	{"Display Port Playback", NULL, "DISPLAY_PORT_RX"},
	{"Slimbus Playback", NULL, "SLIMBUS_0_RX"},
	{"Slimbus1 Playback", NULL, "SLIMBUS_1_RX"},
	{"Slimbus2 Playback", NULL, "SLIMBUS_2_RX"},
	{"Slimbus3 Playback", NULL, "SLIMBUS_3_RX"},
	{"Slimbus4 Playback", NULL, "SLIMBUS_4_RX"},
	{"Slimbus5 Playback", NULL, "SLIMBUS_5_RX"},
	{"Slimbus6 Playback", NULL, "SLIMBUS_6_RX"},

	{"SLIMBUS_0_TX", NULL, "Slimbus Capture"},
	{"SLIMBUS_1_TX", NULL, "Slimbus1 Capture"},
	{"SLIMBUS_2_TX", NULL, "Slimbus2 Capture"},
	{"SLIMBUS_3_TX", NULL, "Slimbus3 Capture"},
	{"SLIMBUS_4_TX", NULL, "Slimbus4 Capture"},
	{"SLIMBUS_5_TX", NULL, "Slimbus5 Capture"},
	{"SLIMBUS_6_TX", NULL, "Slimbus6 Capture"},

	{"Primary MI2S Playback", NULL, "PRI_MI2S_RX"},
	{"Secondary MI2S Playback", NULL, "SEC_MI2S_RX"},
	{"Tertiary MI2S Playback", NULL, "TERT_MI2S_RX"},
	{"Quaternary MI2S Playback", NULL, "QUAT_MI2S_RX"},
	{"Quinary MI2S Playback", NULL, "QUIN_MI2S_RX"},

	{"Primary TDM0 Playback", NULL, "PRIMARY_TDM_RX_0"},
	{"Primary TDM1 Playback", NULL, "PRIMARY_TDM_RX_1"},
	{"Primary TDM2 Playback", NULL, "PRIMARY_TDM_RX_2"},
	{"Primary TDM3 Playback", NULL, "PRIMARY_TDM_RX_3"},
	{"Primary TDM4 Playback", NULL, "PRIMARY_TDM_RX_4"},
	{"Primary TDM5 Playback", NULL, "PRIMARY_TDM_RX_5"},
	{"Primary TDM6 Playback", NULL, "PRIMARY_TDM_RX_6"},
	{"Primary TDM7 Playback", NULL, "PRIMARY_TDM_RX_7"},

	{"Secondary TDM0 Playback", NULL, "SEC_TDM_RX_0"},
	{"Secondary TDM1 Playback", NULL, "SEC_TDM_RX_1"},
	{"Secondary TDM2 Playback", NULL, "SEC_TDM_RX_2"},
	{"Secondary TDM3 Playback", NULL, "SEC_TDM_RX_3"},
	{"Secondary TDM4 Playback", NULL, "SEC_TDM_RX_4"},
	{"Secondary TDM5 Playback", NULL, "SEC_TDM_RX_5"},
	{"Secondary TDM6 Playback", NULL, "SEC_TDM_RX_6"},
	{"Secondary TDM7 Playback", NULL, "SEC_TDM_RX_7"},

	{"Tertiary TDM0 Playback", NULL, "TERT_TDM_RX_0"},
	{"Tertiary TDM1 Playback", NULL, "TERT_TDM_RX_1"},
	{"Tertiary TDM2 Playback", NULL, "TERT_TDM_RX_2"},
	{"Tertiary TDM3 Playback", NULL, "TERT_TDM_RX_3"},
	{"Tertiary TDM4 Playback", NULL, "TERT_TDM_RX_4"},
	{"Tertiary TDM5 Playback", NULL, "TERT_TDM_RX_5"},
	{"Tertiary TDM6 Playback", NULL, "TERT_TDM_RX_6"},
	{"Tertiary TDM7 Playback", NULL, "TERT_TDM_RX_7"},

	{"Quaternary TDM0 Playback", NULL, "QUAT_TDM_RX_0"},
	{"Quaternary TDM1 Playback", NULL, "QUAT_TDM_RX_1"},
	{"Quaternary TDM2 Playback", NULL, "QUAT_TDM_RX_2"},
	{"Quaternary TDM3 Playback", NULL, "QUAT_TDM_RX_3"},
	{"Quaternary TDM4 Playback", NULL, "QUAT_TDM_RX_4"},
	{"Quaternary TDM5 Playback", NULL, "QUAT_TDM_RX_5"},
	{"Quaternary TDM6 Playback", NULL, "QUAT_TDM_RX_6"},
	{"Quaternary TDM7 Playback", NULL, "QUAT_TDM_RX_7"},

	{"Quinary TDM0 Playback", NULL, "QUIN_TDM_RX_0"},
	{"Quinary TDM1 Playback", NULL, "QUIN_TDM_RX_1"},
	{"Quinary TDM2 Playback", NULL, "QUIN_TDM_RX_2"},
	{"Quinary TDM3 Playback", NULL, "QUIN_TDM_RX_3"},
	{"Quinary TDM4 Playback", NULL, "QUIN_TDM_RX_4"},
	{"Quinary TDM5 Playback", NULL, "QUIN_TDM_RX_5"},
	{"Quinary TDM6 Playback", NULL, "QUIN_TDM_RX_6"},
	{"Quinary TDM7 Playback", NULL, "QUIN_TDM_RX_7"},

	{"PRIMARY_TDM_TX_0", NULL, "Primary TDM0 Capture"},
	{"PRIMARY_TDM_TX_1", NULL, "Primary TDM1 Capture"},
	{"PRIMARY_TDM_TX_2", NULL, "Primary TDM2 Capture"},
	{"PRIMARY_TDM_TX_3", NULL, "Primary TDM3 Capture"},
	{"PRIMARY_TDM_TX_4", NULL, "Primary TDM4 Capture"},
	{"PRIMARY_TDM_TX_5", NULL, "Primary TDM5 Capture"},
	{"PRIMARY_TDM_TX_6", NULL, "Primary TDM6 Capture"},
	{"PRIMARY_TDM_TX_7", NULL, "Primary TDM7 Capture"},

	{"SEC_TDM_TX_0", NULL, "Secondary TDM0 Capture"},
	{"SEC_TDM_TX_1", NULL, "Secondary TDM1 Capture"},
	{"SEC_TDM_TX_2", NULL, "Secondary TDM2 Capture"},
	{"SEC_TDM_TX_3", NULL, "Secondary TDM3 Capture"},
	{"SEC_TDM_TX_4", NULL, "Secondary TDM4 Capture"},
	{"SEC_TDM_TX_5", NULL, "Secondary TDM5 Capture"},
	{"SEC_TDM_TX_6", NULL, "Secondary TDM6 Capture"},
	{"SEC_TDM_TX_7", NULL, "Secondary TDM7 Capture"},

	{"TERT_TDM_TX_0", NULL, "Tertiary TDM0 Capture"},
	{"TERT_TDM_TX_1", NULL, "Tertiary TDM1 Capture"},
	{"TERT_TDM_TX_2", NULL, "Tertiary TDM2 Capture"},
	{"TERT_TDM_TX_3", NULL, "Tertiary TDM3 Capture"},
	{"TERT_TDM_TX_4", NULL, "Tertiary TDM4 Capture"},
	{"TERT_TDM_TX_5", NULL, "Tertiary TDM5 Capture"},
	{"TERT_TDM_TX_6", NULL, "Tertiary TDM6 Capture"},
	{"TERT_TDM_TX_7", NULL, "Tertiary TDM7 Capture"},

	{"QUAT_TDM_TX_0", NULL, "Quaternary TDM0 Capture"},
	{"QUAT_TDM_TX_1", NULL, "Quaternary TDM1 Capture"},
	{"QUAT_TDM_TX_2", NULL, "Quaternary TDM2 Capture"},
	{"QUAT_TDM_TX_3", NULL, "Quaternary TDM3 Capture"},
	{"QUAT_TDM_TX_4", NULL, "Quaternary TDM4 Capture"},
	{"QUAT_TDM_TX_5", NULL, "Quaternary TDM5 Capture"},
	{"QUAT_TDM_TX_6", NULL, "Quaternary TDM6 Capture"},
	{"QUAT_TDM_TX_7", NULL, "Quaternary TDM7 Capture"},

	{"QUIN_TDM_TX_0", NULL, "Quinary TDM0 Capture"},
	{"QUIN_TDM_TX_1", NULL, "Quinary TDM1 Capture"},
	{"QUIN_TDM_TX_2", NULL, "Quinary TDM2 Capture"},
	{"QUIN_TDM_TX_3", NULL, "Quinary TDM3 Capture"},
	{"QUIN_TDM_TX_4", NULL, "Quinary TDM4 Capture"},
	{"QUIN_TDM_TX_5", NULL, "Quinary TDM5 Capture"},
	{"QUIN_TDM_TX_6", NULL, "Quinary TDM6 Capture"},
	{"QUIN_TDM_TX_7", NULL, "Quinary TDM7 Capture"},

	{"TERT_MI2S_TX", NULL, "Tertiary MI2S Capture"},
	{"PRI_MI2S_TX", NULL, "Primary MI2S Capture"},
	{"SEC_MI2S_TX", NULL, "Secondary MI2S Capture"},
	{"QUAT_MI2S_TX", NULL, "Quaternary MI2S Capture"},
	{"QUIN_MI2S_TX", NULL, "Quinary MI2S Capture"},

	{"WSA_CODEC_DMA_RX_0 Playback", NULL, "WSA_CODEC_DMA_RX_0"},
	{"WSA_CODEC_DMA_TX_0", NULL, "WSA_CODEC_DMA_TX_0 Capture"},
	{"WSA_CODEC_DMA_RX_1 Playback", NULL, "WSA_CODEC_DMA_RX_1"},
	{"WSA_CODEC_DMA_TX_1", NULL, "WSA_CODEC_DMA_TX_1 Capture"},
	{"WSA_CODEC_DMA_TX_2", NULL, "WSA_CODEC_DMA_TX_2 Capture"},
	{"VA_CODEC_DMA_TX_0", NULL, "VA_CODEC_DMA_TX_0 Capture"},
	{"VA_CODEC_DMA_TX_1", NULL, "VA_CODEC_DMA_TX_1 Capture"},
	{"VA_CODEC_DMA_TX_2", NULL, "VA_CODEC_DMA_TX_2 Capture"},
	{"RX_CODEC_DMA_RX_0 Playback", NULL, "RX_CODEC_DMA_RX_0"},
	{"TX_CODEC_DMA_TX_0", NULL, "TX_CODEC_DMA_TX_0 Capture"},
	{"RX_CODEC_DMA_RX_1 Playback", NULL, "RX_CODEC_DMA_RX_1"},
	{"TX_CODEC_DMA_TX_1", NULL, "TX_CODEC_DMA_TX_1 Capture"},
	{"RX_CODEC_DMA_RX_2 Playback", NULL, "RX_CODEC_DMA_RX_2"},
	{"TX_CODEC_DMA_TX_2", NULL, "TX_CODEC_DMA_TX_2 Capture"},
	{"RX_CODEC_DMA_RX_3 Playback", NULL, "RX_CODEC_DMA_RX_3"},
	{"TX_CODEC_DMA_TX_3", NULL, "TX_CODEC_DMA_TX_3 Capture"},
	{"RX_CODEC_DMA_RX_4 Playback", NULL, "RX_CODEC_DMA_RX_4"},
	{"TX_CODEC_DMA_TX_4", NULL, "TX_CODEC_DMA_TX_4 Capture"},
	{"RX_CODEC_DMA_RX_5 Playback", NULL, "RX_CODEC_DMA_RX_5"},
	{"TX_CODEC_DMA_TX_5", NULL, "TX_CODEC_DMA_TX_5 Capture"},
	{"RX_CODEC_DMA_RX_6 Playback", NULL, "RX_CODEC_DMA_RX_6"},
	{"RX_CODEC_DMA_RX_7 Playback", NULL, "RX_CODEC_DMA_RX_7"},
};

static const struct snd_soc_dai_ops q6hdmi_ops = {
	.prepare	= q6afe_dai_prepare,
	.hw_params	= q6hdmi_hw_params,
	.shutdown	= q6afe_dai_shutdown,
};

static const struct snd_soc_dai_ops q6i2s_ops = {
	.prepare	= q6afe_dai_prepare,
	.hw_params	= q6i2s_hw_params,
	.set_fmt	= q6i2s_set_fmt,
	.shutdown	= q6afe_dai_shutdown,
	.set_sysclk	= q6afe_mi2s_set_sysclk,
};

static const struct snd_soc_dai_ops q6slim_ops = {
	.prepare	= q6afe_dai_prepare,
	.hw_params	= q6slim_hw_params,
	.shutdown	= q6afe_dai_shutdown,
	.set_channel_map = q6slim_set_channel_map,
};

static const struct snd_soc_dai_ops q6tdm_ops = {
	.prepare	= q6afe_dai_prepare,
	.shutdown	= q6afe_dai_shutdown,
	.set_sysclk	= q6afe_mi2s_set_sysclk,
	.set_tdm_slot     = q6tdm_set_tdm_slot,
	.set_channel_map  = q6tdm_set_channel_map,
	.hw_params        = q6tdm_hw_params,
};

static const struct snd_soc_dai_ops q6dma_ops = {
	.prepare	= q6afe_dai_prepare,
	.shutdown	= q6afe_dai_shutdown,
	.set_sysclk	= q6afe_mi2s_set_sysclk,
	.set_channel_map  = q6dma_set_channel_map,
	.hw_params        = q6dma_hw_params,
};

static int msm_dai_q6_dai_probe(struct snd_soc_dai *dai)
{
	struct q6afe_dai_data *dai_data = dev_get_drvdata(dai->dev);
	struct q6afe_port *port;

	port = q6afe_port_get_from_id(dai->dev, dai->id);
	if (IS_ERR(port)) {
		dev_err(dai->dev, "Unable to get afe port\n");
		return -EINVAL;
	}
	dai_data->port[dai->id] = port;

	return 0;
}

static int msm_dai_q6_dai_remove(struct snd_soc_dai *dai)
{
	struct q6afe_dai_data *dai_data = dev_get_drvdata(dai->dev);

	q6afe_port_put(dai_data->port[dai->id]);
	dai_data->port[dai->id] = NULL;

	return 0;
}

<<<<<<< HEAD
static struct snd_soc_dai_driver q6afe_dais[] = {
	{
		.playback = {
			.stream_name = "HDMI Playback",
			.rates = SNDRV_PCM_RATE_48000 |
				 SNDRV_PCM_RATE_96000 |
				 SNDRV_PCM_RATE_192000,
			.formats = SNDRV_PCM_FMTBIT_S16_LE |
				   SNDRV_PCM_FMTBIT_S24_LE,
			.channels_min = 2,
			.channels_max = 8,
			.rate_max =     192000,
			.rate_min =	48000,
		},
		.ops = &q6hdmi_ops,
		.id = HDMI_RX,
		.name = "HDMI",
		.probe = msm_dai_q6_dai_probe,
		.remove = msm_dai_q6_dai_remove,
	}, {
		.name = "SLIMBUS_0_RX",
		.ops = &q6slim_ops,
		.id = SLIMBUS_0_RX,
		.probe = msm_dai_q6_dai_probe,
		.remove = msm_dai_q6_dai_remove,
		.playback = {
			.stream_name = "Slimbus Playback",
			.rates = SNDRV_PCM_RATE_48000 | SNDRV_PCM_RATE_8000 |
				 SNDRV_PCM_RATE_16000 | SNDRV_PCM_RATE_96000 |
				 SNDRV_PCM_RATE_192000,
			.formats = SNDRV_PCM_FMTBIT_S16_LE |
				   SNDRV_PCM_FMTBIT_S24_LE,
			.channels_min = 1,
			.channels_max = 8,
			.rate_min = 8000,
			.rate_max = 192000,
		},
	}, {
		.name = "SLIMBUS_0_TX",
		.ops = &q6slim_ops,
		.id = SLIMBUS_0_TX,
		.probe = msm_dai_q6_dai_probe,
		.remove = msm_dai_q6_dai_remove,
		.capture = {
			.stream_name = "Slimbus Capture",
			.rates = SNDRV_PCM_RATE_48000 | SNDRV_PCM_RATE_8000 |
				 SNDRV_PCM_RATE_16000 | SNDRV_PCM_RATE_96000 |
				 SNDRV_PCM_RATE_192000,
			.formats = SNDRV_PCM_FMTBIT_S16_LE |
				   SNDRV_PCM_FMTBIT_S24_LE,
			.channels_min = 1,
			.channels_max = 8,
			.rate_min = 8000,
			.rate_max = 192000,
		},
	}, {
		.playback = {
			.stream_name = "Slimbus1 Playback",
			.rates = SNDRV_PCM_RATE_8000 | SNDRV_PCM_RATE_16000 |
				 SNDRV_PCM_RATE_48000 | SNDRV_PCM_RATE_96000 |
				 SNDRV_PCM_RATE_192000,
			.formats = SNDRV_PCM_FMTBIT_S16_LE |
				   SNDRV_PCM_FMTBIT_S24_LE,
			.channels_min = 1,
			.channels_max = 2,
			.rate_min = 8000,
			.rate_max = 192000,
		},
		.name = "SLIMBUS_1_RX",
		.ops = &q6slim_ops,
		.id = SLIMBUS_1_RX,
		.probe = msm_dai_q6_dai_probe,
		.remove = msm_dai_q6_dai_remove,
	}, {
		.name = "SLIMBUS_1_TX",
		.ops = &q6slim_ops,
		.id = SLIMBUS_1_TX,
		.probe = msm_dai_q6_dai_probe,
		.remove = msm_dai_q6_dai_remove,
		.capture = {
			.stream_name = "Slimbus1 Capture",
			.rates = SNDRV_PCM_RATE_48000 | SNDRV_PCM_RATE_8000 |
				 SNDRV_PCM_RATE_16000 | SNDRV_PCM_RATE_96000 |
				 SNDRV_PCM_RATE_192000,
			.formats = SNDRV_PCM_FMTBIT_S16_LE |
				   SNDRV_PCM_FMTBIT_S24_LE,
			.channels_min = 1,
			.channels_max = 8,
			.rate_min = 8000,
			.rate_max = 192000,
		},
	}, {
		.playback = {
			.stream_name = "Slimbus2 Playback",
			.rates = SNDRV_PCM_RATE_48000 | SNDRV_PCM_RATE_8000 |
				 SNDRV_PCM_RATE_16000 | SNDRV_PCM_RATE_96000 |
				 SNDRV_PCM_RATE_192000,
			.formats = SNDRV_PCM_FMTBIT_S16_LE |
				   SNDRV_PCM_FMTBIT_S24_LE,
			.channels_min = 1,
			.channels_max = 8,
			.rate_min = 8000,
			.rate_max = 192000,
		},
		.name = "SLIMBUS_2_RX",
		.ops = &q6slim_ops,
		.id = SLIMBUS_2_RX,
		.probe = msm_dai_q6_dai_probe,
		.remove = msm_dai_q6_dai_remove,

	}, {
		.name = "SLIMBUS_2_TX",
		.ops = &q6slim_ops,
		.id = SLIMBUS_2_TX,
		.probe = msm_dai_q6_dai_probe,
		.remove = msm_dai_q6_dai_remove,
		.capture = {
			.stream_name = "Slimbus2 Capture",
			.rates = SNDRV_PCM_RATE_48000 | SNDRV_PCM_RATE_8000 |
				 SNDRV_PCM_RATE_16000 | SNDRV_PCM_RATE_96000 |
				 SNDRV_PCM_RATE_192000,
			.formats = SNDRV_PCM_FMTBIT_S16_LE |
				   SNDRV_PCM_FMTBIT_S24_LE,
			.channels_min = 1,
			.channels_max = 8,
			.rate_min = 8000,
			.rate_max = 192000,
		},
	}, {
		.playback = {
			.stream_name = "Slimbus3 Playback",
			.rates = SNDRV_PCM_RATE_8000 | SNDRV_PCM_RATE_16000 |
				 SNDRV_PCM_RATE_48000 | SNDRV_PCM_RATE_96000 |
				 SNDRV_PCM_RATE_192000,
			.formats = SNDRV_PCM_FMTBIT_S16_LE |
				   SNDRV_PCM_FMTBIT_S24_LE,
			.channels_min = 1,
			.channels_max = 2,
			.rate_min = 8000,
			.rate_max = 192000,
		},
		.name = "SLIMBUS_3_RX",
		.ops = &q6slim_ops,
		.id = SLIMBUS_3_RX,
		.probe = msm_dai_q6_dai_probe,
		.remove = msm_dai_q6_dai_remove,

	}, {
		.name = "SLIMBUS_3_TX",
		.ops = &q6slim_ops,
		.id = SLIMBUS_3_TX,
		.probe = msm_dai_q6_dai_probe,
		.remove = msm_dai_q6_dai_remove,
		.capture = {
			.stream_name = "Slimbus3 Capture",
			.rates = SNDRV_PCM_RATE_48000 | SNDRV_PCM_RATE_8000 |
				 SNDRV_PCM_RATE_16000 | SNDRV_PCM_RATE_96000 |
				 SNDRV_PCM_RATE_192000,
			.formats = SNDRV_PCM_FMTBIT_S16_LE |
				   SNDRV_PCM_FMTBIT_S24_LE,
			.channels_min = 1,
			.channels_max = 8,
			.rate_min = 8000,
			.rate_max = 192000,
		},
	}, {
		.playback = {
			.stream_name = "Slimbus4 Playback",
			.rates = SNDRV_PCM_RATE_8000 | SNDRV_PCM_RATE_16000 |
				 SNDRV_PCM_RATE_48000 | SNDRV_PCM_RATE_96000 |
				 SNDRV_PCM_RATE_192000,
			.formats = SNDRV_PCM_FMTBIT_S16_LE |
				   SNDRV_PCM_FMTBIT_S24_LE,
			.channels_min = 1,
			.channels_max = 2,
			.rate_min = 8000,
			.rate_max = 192000,
		},
		.name = "SLIMBUS_4_RX",
		.ops = &q6slim_ops,
		.id = SLIMBUS_4_RX,
		.probe = msm_dai_q6_dai_probe,
		.remove = msm_dai_q6_dai_remove,

	}, {
		.name = "SLIMBUS_4_TX",
		.ops = &q6slim_ops,
		.id = SLIMBUS_4_TX,
		.probe = msm_dai_q6_dai_probe,
		.remove = msm_dai_q6_dai_remove,
		.capture = {
			.stream_name = "Slimbus4 Capture",
			.rates = SNDRV_PCM_RATE_48000 | SNDRV_PCM_RATE_8000 |
				 SNDRV_PCM_RATE_16000 | SNDRV_PCM_RATE_96000 |
				 SNDRV_PCM_RATE_192000,
			.formats = SNDRV_PCM_FMTBIT_S16_LE |
				   SNDRV_PCM_FMTBIT_S24_LE,
			.channels_min = 1,
			.channels_max = 8,
			.rate_min = 8000,
			.rate_max = 192000,
		},
	}, {
		.playback = {
			.stream_name = "Slimbus5 Playback",
			.rates = SNDRV_PCM_RATE_8000 | SNDRV_PCM_RATE_16000 |
				 SNDRV_PCM_RATE_48000 | SNDRV_PCM_RATE_96000 |
				 SNDRV_PCM_RATE_192000,
			.formats = SNDRV_PCM_FMTBIT_S16_LE |
				   SNDRV_PCM_FMTBIT_S24_LE,
			.channels_min = 1,
			.channels_max = 2,
			.rate_min = 8000,
			.rate_max = 192000,
		},
		.name = "SLIMBUS_5_RX",
		.ops = &q6slim_ops,
		.id = SLIMBUS_5_RX,
		.probe = msm_dai_q6_dai_probe,
		.remove = msm_dai_q6_dai_remove,

	}, {
		.name = "SLIMBUS_5_TX",
		.ops = &q6slim_ops,
		.id = SLIMBUS_5_TX,
		.probe = msm_dai_q6_dai_probe,
		.remove = msm_dai_q6_dai_remove,
		.capture = {
			.stream_name = "Slimbus5 Capture",
			.rates = SNDRV_PCM_RATE_48000 | SNDRV_PCM_RATE_8000 |
				 SNDRV_PCM_RATE_16000 | SNDRV_PCM_RATE_96000 |
				 SNDRV_PCM_RATE_192000,
			.formats = SNDRV_PCM_FMTBIT_S16_LE |
				   SNDRV_PCM_FMTBIT_S24_LE,
			.channels_min = 1,
			.channels_max = 8,
			.rate_min = 8000,
			.rate_max = 192000,
		},
	}, {
		.playback = {
			.stream_name = "Slimbus6 Playback",
			.rates = SNDRV_PCM_RATE_8000 | SNDRV_PCM_RATE_16000 |
				 SNDRV_PCM_RATE_48000 | SNDRV_PCM_RATE_96000 |
				 SNDRV_PCM_RATE_192000,
			.formats = SNDRV_PCM_FMTBIT_S16_LE |
				   SNDRV_PCM_FMTBIT_S24_LE,
			.channels_min = 1,
			.channels_max = 2,
			.rate_min = 8000,
			.rate_max = 192000,
		},
		.ops = &q6slim_ops,
		.name = "SLIMBUS_6_RX",
		.id = SLIMBUS_6_RX,
		.probe = msm_dai_q6_dai_probe,
		.remove = msm_dai_q6_dai_remove,

	}, {
		.name = "SLIMBUS_6_TX",
		.ops = &q6slim_ops,
		.id = SLIMBUS_6_TX,
		.probe = msm_dai_q6_dai_probe,
		.remove = msm_dai_q6_dai_remove,
		.capture = {
			.stream_name = "Slimbus6 Capture",
			.rates = SNDRV_PCM_RATE_48000 | SNDRV_PCM_RATE_8000 |
				 SNDRV_PCM_RATE_16000 | SNDRV_PCM_RATE_96000 |
				 SNDRV_PCM_RATE_192000,
			.formats = SNDRV_PCM_FMTBIT_S16_LE |
				   SNDRV_PCM_FMTBIT_S24_LE,
			.channels_min = 1,
			.channels_max = 8,
			.rate_min = 8000,
			.rate_max = 192000,
		},
	}, {
		.playback = {
			.stream_name = "Primary MI2S Playback",
			.rates = SNDRV_PCM_RATE_48000 | SNDRV_PCM_RATE_8000 |
				 SNDRV_PCM_RATE_16000,
			.formats = SNDRV_PCM_FMTBIT_S16_LE |
				   SNDRV_PCM_FMTBIT_S24_LE,
			.channels_min = 1,
			.channels_max = 8,
			.rate_min =     8000,
			.rate_max =     48000,
		},
		.id = PRIMARY_MI2S_RX,
		.name = "PRI_MI2S_RX",
		.ops = &q6i2s_ops,
		.probe = msm_dai_q6_dai_probe,
		.remove = msm_dai_q6_dai_remove,
	}, {
		.capture = {
			.stream_name = "Primary MI2S Capture",
			.rates = SNDRV_PCM_RATE_48000 | SNDRV_PCM_RATE_8000 |
				 SNDRV_PCM_RATE_16000,
			.formats = SNDRV_PCM_FMTBIT_S16_LE |
				   SNDRV_PCM_FMTBIT_S24_LE,
			.channels_min = 1,
			.channels_max = 8,
			.rate_min =     8000,
			.rate_max =     48000,
		},
		.id = PRIMARY_MI2S_TX,
		.name = "PRI_MI2S_TX",
		.ops = &q6i2s_ops,
		.probe = msm_dai_q6_dai_probe,
		.remove = msm_dai_q6_dai_remove,
	}, {
		.playback = {
			.stream_name = "Secondary MI2S Playback",
			.rates = SNDRV_PCM_RATE_48000 | SNDRV_PCM_RATE_8000 |
				 SNDRV_PCM_RATE_16000,
			.formats = SNDRV_PCM_FMTBIT_S16_LE,
			.channels_min = 1,
			.channels_max = 8,
			.rate_min =     8000,
			.rate_max =     48000,
		},
		.name = "SEC_MI2S_RX",
		.id = SECONDARY_MI2S_RX,
		.ops = &q6i2s_ops,
		.probe = msm_dai_q6_dai_probe,
		.remove = msm_dai_q6_dai_remove,
	}, {
		.capture = {
			.stream_name = "Secondary MI2S Capture",
			.rates = SNDRV_PCM_RATE_48000 | SNDRV_PCM_RATE_8000 |
				 SNDRV_PCM_RATE_16000,
			.formats = SNDRV_PCM_FMTBIT_S16_LE |
				   SNDRV_PCM_FMTBIT_S24_LE,
			.channels_min = 1,
			.channels_max = 8,
			.rate_min =     8000,
			.rate_max =     48000,
		},
		.id = SECONDARY_MI2S_TX,
		.name = "SEC_MI2S_TX",
		.ops = &q6i2s_ops,
		.probe = msm_dai_q6_dai_probe,
		.remove = msm_dai_q6_dai_remove,
	}, {
		.playback = {
			.stream_name = "Tertiary MI2S Playback",
			.rates = SNDRV_PCM_RATE_48000 | SNDRV_PCM_RATE_8000 |
				 SNDRV_PCM_RATE_16000,
			.formats = SNDRV_PCM_FMTBIT_S16_LE,
			.channels_min = 1,
			.channels_max = 8,
			.rate_min =     8000,
			.rate_max =     48000,
		},
		.name = "TERT_MI2S_RX",
		.id = TERTIARY_MI2S_RX,
		.ops = &q6i2s_ops,
		.probe = msm_dai_q6_dai_probe,
		.remove = msm_dai_q6_dai_remove,
	}, {
		.capture = {
			.stream_name = "Tertiary MI2S Capture",
			.rates = SNDRV_PCM_RATE_48000 | SNDRV_PCM_RATE_8000 |
				 SNDRV_PCM_RATE_16000,
			.formats = SNDRV_PCM_FMTBIT_S16_LE |
				   SNDRV_PCM_FMTBIT_S24_LE,
			.channels_min = 1,
			.channels_max = 8,
			.rate_min =     8000,
			.rate_max =     48000,
		},
		.id = TERTIARY_MI2S_TX,
		.name = "TERT_MI2S_TX",
		.ops = &q6i2s_ops,
		.probe = msm_dai_q6_dai_probe,
		.remove = msm_dai_q6_dai_remove,
	}, {
		.playback = {
			.stream_name = "Quaternary MI2S Playback",
			.rates = SNDRV_PCM_RATE_48000 | SNDRV_PCM_RATE_8000 |
				 SNDRV_PCM_RATE_16000,
			.formats = SNDRV_PCM_FMTBIT_S16_LE,
			.channels_min = 1,
			.channels_max = 8,
			.rate_min =     8000,
			.rate_max =     48000,
		},
		.name = "QUAT_MI2S_RX",
		.id = QUATERNARY_MI2S_RX,
		.ops = &q6i2s_ops,
		.probe = msm_dai_q6_dai_probe,
		.remove = msm_dai_q6_dai_remove,
	}, {
		.capture = {
			.stream_name = "Quaternary MI2S Capture",
			.rates = SNDRV_PCM_RATE_48000 | SNDRV_PCM_RATE_8000 |
				 SNDRV_PCM_RATE_16000,
			.formats = SNDRV_PCM_FMTBIT_S16_LE |
				   SNDRV_PCM_FMTBIT_S24_LE,
			.channels_min = 1,
			.channels_max = 8,
			.rate_min =     8000,
			.rate_max =     48000,
		},
		.id = QUATERNARY_MI2S_TX,
		.name = "QUAT_MI2S_TX",
		.ops = &q6i2s_ops,
		.probe = msm_dai_q6_dai_probe,
		.remove = msm_dai_q6_dai_remove,
	}, {
		.playback = {
			.stream_name = "Quinary MI2S Playback",
			.rates = SNDRV_PCM_RATE_48000 | SNDRV_PCM_RATE_8000 |
			SNDRV_PCM_RATE_16000 | SNDRV_PCM_RATE_96000 |
			SNDRV_PCM_RATE_192000,
			.formats = SNDRV_PCM_FMTBIT_S16_LE,
			.channels_min = 1,
			.channels_max = 8,
			.rate_min =     8000,
			.rate_max =     192000,
		},
		.id = QUINARY_MI2S_RX,
		.name = "QUIN_MI2S_RX",
		.ops = &q6i2s_ops,
		.probe = msm_dai_q6_dai_probe,
		.remove = msm_dai_q6_dai_remove,
	}, {
		.capture = {
			.stream_name = "Quinary MI2S Capture",
			.rates = SNDRV_PCM_RATE_48000 | SNDRV_PCM_RATE_8000 |
				 SNDRV_PCM_RATE_16000,
			.formats = SNDRV_PCM_FMTBIT_S16_LE,
			.channels_min = 1,
			.channels_max = 8,
			.rate_min =     8000,
			.rate_max =     48000,
		},
		.id = QUINARY_MI2S_TX,
		.name = "QUIN_MI2S_TX",
		.ops = &q6i2s_ops,
		.probe = msm_dai_q6_dai_probe,
		.remove = msm_dai_q6_dai_remove,
	},
	Q6AFE_TDM_PB_DAI("Primary", 0, PRIMARY_TDM_RX_0),
	Q6AFE_TDM_PB_DAI("Primary", 1, PRIMARY_TDM_RX_1),
	Q6AFE_TDM_PB_DAI("Primary", 2, PRIMARY_TDM_RX_2),
	Q6AFE_TDM_PB_DAI("Primary", 3, PRIMARY_TDM_RX_3),
	Q6AFE_TDM_PB_DAI("Primary", 4, PRIMARY_TDM_RX_4),
	Q6AFE_TDM_PB_DAI("Primary", 5, PRIMARY_TDM_RX_5),
	Q6AFE_TDM_PB_DAI("Primary", 6, PRIMARY_TDM_RX_6),
	Q6AFE_TDM_PB_DAI("Primary", 7, PRIMARY_TDM_RX_7),
	Q6AFE_TDM_CAP_DAI("Primary", 0, PRIMARY_TDM_TX_0),
	Q6AFE_TDM_CAP_DAI("Primary", 1, PRIMARY_TDM_TX_1),
	Q6AFE_TDM_CAP_DAI("Primary", 2, PRIMARY_TDM_TX_2),
	Q6AFE_TDM_CAP_DAI("Primary", 3, PRIMARY_TDM_TX_3),
	Q6AFE_TDM_CAP_DAI("Primary", 4, PRIMARY_TDM_TX_4),
	Q6AFE_TDM_CAP_DAI("Primary", 5, PRIMARY_TDM_TX_5),
	Q6AFE_TDM_CAP_DAI("Primary", 6, PRIMARY_TDM_TX_6),
	Q6AFE_TDM_CAP_DAI("Primary", 7, PRIMARY_TDM_TX_7),
	Q6AFE_TDM_PB_DAI("Secondary", 0, SECONDARY_TDM_RX_0),
	Q6AFE_TDM_PB_DAI("Secondary", 1, SECONDARY_TDM_RX_1),
	Q6AFE_TDM_PB_DAI("Secondary", 2, SECONDARY_TDM_RX_2),
	Q6AFE_TDM_PB_DAI("Secondary", 3, SECONDARY_TDM_RX_3),
	Q6AFE_TDM_PB_DAI("Secondary", 4, SECONDARY_TDM_RX_4),
	Q6AFE_TDM_PB_DAI("Secondary", 5, SECONDARY_TDM_RX_5),
	Q6AFE_TDM_PB_DAI("Secondary", 6, SECONDARY_TDM_RX_6),
	Q6AFE_TDM_PB_DAI("Secondary", 7, SECONDARY_TDM_RX_7),
	Q6AFE_TDM_CAP_DAI("Secondary", 0, SECONDARY_TDM_TX_0),
	Q6AFE_TDM_CAP_DAI("Secondary", 1, SECONDARY_TDM_TX_1),
	Q6AFE_TDM_CAP_DAI("Secondary", 2, SECONDARY_TDM_TX_2),
	Q6AFE_TDM_CAP_DAI("Secondary", 3, SECONDARY_TDM_TX_3),
	Q6AFE_TDM_CAP_DAI("Secondary", 4, SECONDARY_TDM_TX_4),
	Q6AFE_TDM_CAP_DAI("Secondary", 5, SECONDARY_TDM_TX_5),
	Q6AFE_TDM_CAP_DAI("Secondary", 6, SECONDARY_TDM_TX_6),
	Q6AFE_TDM_CAP_DAI("Secondary", 7, SECONDARY_TDM_TX_7),
	Q6AFE_TDM_PB_DAI("Tertiary", 0, TERTIARY_TDM_RX_0),
	Q6AFE_TDM_PB_DAI("Tertiary", 1, TERTIARY_TDM_RX_1),
	Q6AFE_TDM_PB_DAI("Tertiary", 2, TERTIARY_TDM_RX_2),
	Q6AFE_TDM_PB_DAI("Tertiary", 3, TERTIARY_TDM_RX_3),
	Q6AFE_TDM_PB_DAI("Tertiary", 4, TERTIARY_TDM_RX_4),
	Q6AFE_TDM_PB_DAI("Tertiary", 5, TERTIARY_TDM_RX_5),
	Q6AFE_TDM_PB_DAI("Tertiary", 6, TERTIARY_TDM_RX_6),
	Q6AFE_TDM_PB_DAI("Tertiary", 7, TERTIARY_TDM_RX_7),
	Q6AFE_TDM_CAP_DAI("Tertiary", 0, TERTIARY_TDM_TX_0),
	Q6AFE_TDM_CAP_DAI("Tertiary", 1, TERTIARY_TDM_TX_1),
	Q6AFE_TDM_CAP_DAI("Tertiary", 2, TERTIARY_TDM_TX_2),
	Q6AFE_TDM_CAP_DAI("Tertiary", 3, TERTIARY_TDM_TX_3),
	Q6AFE_TDM_CAP_DAI("Tertiary", 4, TERTIARY_TDM_TX_4),
	Q6AFE_TDM_CAP_DAI("Tertiary", 5, TERTIARY_TDM_TX_5),
	Q6AFE_TDM_CAP_DAI("Tertiary", 6, TERTIARY_TDM_TX_6),
	Q6AFE_TDM_CAP_DAI("Tertiary", 7, TERTIARY_TDM_TX_7),
	Q6AFE_TDM_PB_DAI("Quaternary", 0, QUATERNARY_TDM_RX_0),
	Q6AFE_TDM_PB_DAI("Quaternary", 1, QUATERNARY_TDM_RX_1),
	Q6AFE_TDM_PB_DAI("Quaternary", 2, QUATERNARY_TDM_RX_2),
	Q6AFE_TDM_PB_DAI("Quaternary", 3, QUATERNARY_TDM_RX_3),
	Q6AFE_TDM_PB_DAI("Quaternary", 4, QUATERNARY_TDM_RX_4),
	Q6AFE_TDM_PB_DAI("Quaternary", 5, QUATERNARY_TDM_RX_5),
	Q6AFE_TDM_PB_DAI("Quaternary", 6, QUATERNARY_TDM_RX_6),
	Q6AFE_TDM_PB_DAI("Quaternary", 7, QUATERNARY_TDM_RX_7),
	Q6AFE_TDM_CAP_DAI("Quaternary", 0, QUATERNARY_TDM_TX_0),
	Q6AFE_TDM_CAP_DAI("Quaternary", 1, QUATERNARY_TDM_TX_1),
	Q6AFE_TDM_CAP_DAI("Quaternary", 2, QUATERNARY_TDM_TX_2),
	Q6AFE_TDM_CAP_DAI("Quaternary", 3, QUATERNARY_TDM_TX_3),
	Q6AFE_TDM_CAP_DAI("Quaternary", 4, QUATERNARY_TDM_TX_4),
	Q6AFE_TDM_CAP_DAI("Quaternary", 5, QUATERNARY_TDM_TX_5),
	Q6AFE_TDM_CAP_DAI("Quaternary", 6, QUATERNARY_TDM_TX_6),
	Q6AFE_TDM_CAP_DAI("Quaternary", 7, QUATERNARY_TDM_TX_7),
	Q6AFE_TDM_PB_DAI("Quinary", 0, QUINARY_TDM_RX_0),
	Q6AFE_TDM_PB_DAI("Quinary", 1, QUINARY_TDM_RX_1),
	Q6AFE_TDM_PB_DAI("Quinary", 2, QUINARY_TDM_RX_2),
	Q6AFE_TDM_PB_DAI("Quinary", 3, QUINARY_TDM_RX_3),
	Q6AFE_TDM_PB_DAI("Quinary", 4, QUINARY_TDM_RX_4),
	Q6AFE_TDM_PB_DAI("Quinary", 5, QUINARY_TDM_RX_5),
	Q6AFE_TDM_PB_DAI("Quinary", 6, QUINARY_TDM_RX_6),
	Q6AFE_TDM_PB_DAI("Quinary", 7, QUINARY_TDM_RX_7),
	Q6AFE_TDM_CAP_DAI("Quinary", 0, QUINARY_TDM_TX_0),
	Q6AFE_TDM_CAP_DAI("Quinary", 1, QUINARY_TDM_TX_1),
	Q6AFE_TDM_CAP_DAI("Quinary", 2, QUINARY_TDM_TX_2),
	Q6AFE_TDM_CAP_DAI("Quinary", 3, QUINARY_TDM_TX_3),
	Q6AFE_TDM_CAP_DAI("Quinary", 4, QUINARY_TDM_TX_4),
	Q6AFE_TDM_CAP_DAI("Quinary", 5, QUINARY_TDM_TX_5),
	Q6AFE_TDM_CAP_DAI("Quinary", 6, QUINARY_TDM_TX_6),
	Q6AFE_TDM_CAP_DAI("Quinary", 7, QUINARY_TDM_TX_7),
	{
		.playback = {
			.stream_name = "Display Port Playback",
			.rates = SNDRV_PCM_RATE_48000 |
				 SNDRV_PCM_RATE_96000 |
				 SNDRV_PCM_RATE_192000,
			.formats = SNDRV_PCM_FMTBIT_S16_LE |
				   SNDRV_PCM_FMTBIT_S24_LE,
			.channels_min = 2,
			.channels_max = 8,
			.rate_max =     192000,
			.rate_min =	48000,
		},
		.ops = &q6hdmi_ops,
		.id = DISPLAY_PORT_RX,
		.name = "DISPLAY_PORT",
		.probe = msm_dai_q6_dai_probe,
		.remove = msm_dai_q6_dai_remove,
	},
	Q6AFE_CDC_DMA_RX_DAI(WSA_CODEC_DMA_RX_0),
	Q6AFE_CDC_DMA_TX_DAI(WSA_CODEC_DMA_TX_0),
	Q6AFE_CDC_DMA_RX_DAI(WSA_CODEC_DMA_RX_1),
	Q6AFE_CDC_DMA_TX_DAI(WSA_CODEC_DMA_TX_1),
	Q6AFE_CDC_DMA_TX_DAI(WSA_CODEC_DMA_TX_2),
	Q6AFE_CDC_DMA_TX_DAI(VA_CODEC_DMA_TX_0),
	Q6AFE_CDC_DMA_TX_DAI(VA_CODEC_DMA_TX_1),
	Q6AFE_CDC_DMA_TX_DAI(VA_CODEC_DMA_TX_2),
	Q6AFE_CDC_DMA_RX_DAI(RX_CODEC_DMA_RX_0),
	Q6AFE_CDC_DMA_TX_DAI(TX_CODEC_DMA_TX_0),
	Q6AFE_CDC_DMA_RX_DAI(RX_CODEC_DMA_RX_1),
	Q6AFE_CDC_DMA_TX_DAI(TX_CODEC_DMA_TX_1),
	Q6AFE_CDC_DMA_RX_DAI(RX_CODEC_DMA_RX_2),
	Q6AFE_CDC_DMA_TX_DAI(TX_CODEC_DMA_TX_2),
	Q6AFE_CDC_DMA_RX_DAI(RX_CODEC_DMA_RX_3),
	Q6AFE_CDC_DMA_TX_DAI(TX_CODEC_DMA_TX_3),
	Q6AFE_CDC_DMA_RX_DAI(RX_CODEC_DMA_RX_4),
	Q6AFE_CDC_DMA_TX_DAI(TX_CODEC_DMA_TX_4),
	Q6AFE_CDC_DMA_RX_DAI(RX_CODEC_DMA_RX_5),
	Q6AFE_CDC_DMA_TX_DAI(TX_CODEC_DMA_TX_5),
	Q6AFE_CDC_DMA_RX_DAI(RX_CODEC_DMA_RX_6),
	Q6AFE_CDC_DMA_RX_DAI(RX_CODEC_DMA_RX_7),
};

static int q6afe_of_xlate_dai_name(struct snd_soc_component *component,
				   const struct of_phandle_args *args,
				   const char **dai_name)
{
	int id = args->args[0];
	int ret = -EINVAL;
	int i;

	for (i = 0; i  < ARRAY_SIZE(q6afe_dais); i++) {
		if (q6afe_dais[i].id == id) {
			*dai_name = q6afe_dais[i].name;
			ret = 0;
			break;
		}
	}

	return ret;
}

=======
>>>>>>> df0cc57e
static const struct snd_soc_dapm_widget q6afe_dai_widgets[] = {
	SND_SOC_DAPM_AIF_IN("HDMI_RX", NULL, 0, SND_SOC_NOPM, 0, 0),
	SND_SOC_DAPM_AIF_IN("SLIMBUS_0_RX", NULL, 0, SND_SOC_NOPM, 0, 0),
	SND_SOC_DAPM_AIF_IN("SLIMBUS_1_RX", NULL, 0, SND_SOC_NOPM, 0, 0),
	SND_SOC_DAPM_AIF_IN("SLIMBUS_2_RX", NULL, 0, SND_SOC_NOPM, 0, 0),
	SND_SOC_DAPM_AIF_IN("SLIMBUS_3_RX", NULL, 0, SND_SOC_NOPM, 0, 0),
	SND_SOC_DAPM_AIF_IN("SLIMBUS_4_RX", NULL, 0, SND_SOC_NOPM, 0, 0),
	SND_SOC_DAPM_AIF_IN("SLIMBUS_5_RX", NULL, 0, SND_SOC_NOPM, 0, 0),
	SND_SOC_DAPM_AIF_IN("SLIMBUS_6_RX", NULL, 0, SND_SOC_NOPM, 0, 0),
	SND_SOC_DAPM_AIF_OUT("SLIMBUS_0_TX", NULL, 0, SND_SOC_NOPM, 0, 0),
	SND_SOC_DAPM_AIF_OUT("SLIMBUS_1_TX", NULL, 0, SND_SOC_NOPM, 0, 0),
	SND_SOC_DAPM_AIF_OUT("SLIMBUS_2_TX", NULL, 0, SND_SOC_NOPM, 0, 0),
	SND_SOC_DAPM_AIF_OUT("SLIMBUS_3_TX", NULL, 0, SND_SOC_NOPM, 0, 0),
	SND_SOC_DAPM_AIF_OUT("SLIMBUS_4_TX", NULL, 0, SND_SOC_NOPM, 0, 0),
	SND_SOC_DAPM_AIF_OUT("SLIMBUS_5_TX", NULL, 0, SND_SOC_NOPM, 0, 0),
	SND_SOC_DAPM_AIF_OUT("SLIMBUS_6_TX", NULL, 0, SND_SOC_NOPM, 0, 0),
	SND_SOC_DAPM_AIF_IN("QUIN_MI2S_RX", NULL,
						0, SND_SOC_NOPM, 0, 0),
	SND_SOC_DAPM_AIF_OUT("QUIN_MI2S_TX", NULL,
						0, SND_SOC_NOPM, 0, 0),
	SND_SOC_DAPM_AIF_IN("QUAT_MI2S_RX", NULL,
						0, SND_SOC_NOPM, 0, 0),
	SND_SOC_DAPM_AIF_OUT("QUAT_MI2S_TX", NULL,
						0, SND_SOC_NOPM, 0, 0),
	SND_SOC_DAPM_AIF_IN("TERT_MI2S_RX", NULL,
						0, SND_SOC_NOPM, 0, 0),
	SND_SOC_DAPM_AIF_OUT("TERT_MI2S_TX", NULL,
						0, SND_SOC_NOPM, 0, 0),
	SND_SOC_DAPM_AIF_IN("SEC_MI2S_RX", NULL,
			     0, SND_SOC_NOPM, 0, 0),
	SND_SOC_DAPM_AIF_OUT("SEC_MI2S_TX", NULL,
						0, SND_SOC_NOPM, 0, 0),
	SND_SOC_DAPM_AIF_IN("SEC_MI2S_RX_SD1",
			"Secondary MI2S Playback SD1",
			0, SND_SOC_NOPM, 0, 0),
	SND_SOC_DAPM_AIF_IN("PRI_MI2S_RX", NULL,
			     0, SND_SOC_NOPM, 0, 0),
	SND_SOC_DAPM_AIF_OUT("PRI_MI2S_TX", NULL,
						0, SND_SOC_NOPM, 0, 0),

	SND_SOC_DAPM_AIF_IN("PRIMARY_TDM_RX_0", NULL,
			     0, SND_SOC_NOPM, 0, 0),
	SND_SOC_DAPM_AIF_IN("PRIMARY_TDM_RX_1", NULL,
			     0, SND_SOC_NOPM, 0, 0),
	SND_SOC_DAPM_AIF_IN("PRIMARY_TDM_RX_2", NULL,
			     0, SND_SOC_NOPM, 0, 0),
	SND_SOC_DAPM_AIF_IN("PRIMARY_TDM_RX_3", NULL,
			     0, SND_SOC_NOPM, 0, 0),
	SND_SOC_DAPM_AIF_IN("PRIMARY_TDM_RX_4", NULL,
			     0, SND_SOC_NOPM, 0, 0),
	SND_SOC_DAPM_AIF_IN("PRIMARY_TDM_RX_5", NULL,
			     0, SND_SOC_NOPM, 0, 0),
	SND_SOC_DAPM_AIF_IN("PRIMARY_TDM_RX_6", NULL,
			     0, SND_SOC_NOPM, 0, 0),
	SND_SOC_DAPM_AIF_IN("PRIMARY_TDM_RX_7", NULL,
			     0, SND_SOC_NOPM, 0, 0),
	SND_SOC_DAPM_AIF_OUT("PRIMARY_TDM_TX_0", NULL,
						0, SND_SOC_NOPM, 0, 0),
	SND_SOC_DAPM_AIF_OUT("PRIMARY_TDM_TX_1", NULL,
						0, SND_SOC_NOPM, 0, 0),
	SND_SOC_DAPM_AIF_OUT("PRIMARY_TDM_TX_2", NULL,
						0, SND_SOC_NOPM, 0, 0),
	SND_SOC_DAPM_AIF_OUT("PRIMARY_TDM_TX_3", NULL,
						0, SND_SOC_NOPM, 0, 0),
	SND_SOC_DAPM_AIF_OUT("PRIMARY_TDM_TX_4", NULL,
						0, SND_SOC_NOPM, 0, 0),
	SND_SOC_DAPM_AIF_OUT("PRIMARY_TDM_TX_5", NULL,
						0, SND_SOC_NOPM, 0, 0),
	SND_SOC_DAPM_AIF_OUT("PRIMARY_TDM_TX_6", NULL,
						0, SND_SOC_NOPM, 0, 0),
	SND_SOC_DAPM_AIF_OUT("PRIMARY_TDM_TX_7", NULL,
						0, SND_SOC_NOPM, 0, 0),

	SND_SOC_DAPM_AIF_IN("SEC_TDM_RX_0", NULL,
			     0, SND_SOC_NOPM, 0, 0),
	SND_SOC_DAPM_AIF_IN("SEC_TDM_RX_1", NULL,
			     0, SND_SOC_NOPM, 0, 0),
	SND_SOC_DAPM_AIF_IN("SEC_TDM_RX_2", NULL,
			     0, SND_SOC_NOPM, 0, 0),
	SND_SOC_DAPM_AIF_IN("SEC_TDM_RX_3", NULL,
			     0, SND_SOC_NOPM, 0, 0),
	SND_SOC_DAPM_AIF_IN("SEC_TDM_RX_4", NULL,
			     0, SND_SOC_NOPM, 0, 0),
	SND_SOC_DAPM_AIF_IN("SEC_TDM_RX_5", NULL,
			     0, SND_SOC_NOPM, 0, 0),
	SND_SOC_DAPM_AIF_IN("SEC_TDM_RX_6", NULL,
			     0, SND_SOC_NOPM, 0, 0),
	SND_SOC_DAPM_AIF_IN("SEC_TDM_RX_7", NULL,
			     0, SND_SOC_NOPM, 0, 0),
	SND_SOC_DAPM_AIF_OUT("SEC_TDM_TX_0", NULL,
						0, SND_SOC_NOPM, 0, 0),
	SND_SOC_DAPM_AIF_OUT("SEC_TDM_TX_1", NULL,
						0, SND_SOC_NOPM, 0, 0),
	SND_SOC_DAPM_AIF_OUT("SEC_TDM_TX_2", NULL,
						0, SND_SOC_NOPM, 0, 0),
	SND_SOC_DAPM_AIF_OUT("SEC_TDM_TX_3", NULL,
						0, SND_SOC_NOPM, 0, 0),
	SND_SOC_DAPM_AIF_OUT("SEC_TDM_TX_4", NULL,
						0, SND_SOC_NOPM, 0, 0),
	SND_SOC_DAPM_AIF_OUT("SEC_TDM_TX_5", NULL,
						0, SND_SOC_NOPM, 0, 0),
	SND_SOC_DAPM_AIF_OUT("SEC_TDM_TX_6", NULL,
						0, SND_SOC_NOPM, 0, 0),
	SND_SOC_DAPM_AIF_OUT("SEC_TDM_TX_7", NULL,
						0, SND_SOC_NOPM, 0, 0),

	SND_SOC_DAPM_AIF_IN("TERT_TDM_RX_0", NULL,
			     0, SND_SOC_NOPM, 0, 0),
	SND_SOC_DAPM_AIF_IN("TERT_TDM_RX_1", NULL,
			     0, SND_SOC_NOPM, 0, 0),
	SND_SOC_DAPM_AIF_IN("TERT_TDM_RX_2", NULL,
			     0, SND_SOC_NOPM, 0, 0),
	SND_SOC_DAPM_AIF_IN("TERT_TDM_RX_3", NULL,
			     0, SND_SOC_NOPM, 0, 0),
	SND_SOC_DAPM_AIF_IN("TERT_TDM_RX_4", NULL,
			     0, SND_SOC_NOPM, 0, 0),
	SND_SOC_DAPM_AIF_IN("TERT_TDM_RX_5", NULL,
			     0, SND_SOC_NOPM, 0, 0),
	SND_SOC_DAPM_AIF_IN("TERT_TDM_RX_6", NULL,
			     0, SND_SOC_NOPM, 0, 0),
	SND_SOC_DAPM_AIF_IN("TERT_TDM_RX_7", NULL,
			     0, SND_SOC_NOPM, 0, 0),
	SND_SOC_DAPM_AIF_OUT("TERT_TDM_TX_0", NULL,
						0, SND_SOC_NOPM, 0, 0),
	SND_SOC_DAPM_AIF_OUT("TERT_TDM_TX_1", NULL,
						0, SND_SOC_NOPM, 0, 0),
	SND_SOC_DAPM_AIF_OUT("TERT_TDM_TX_2", NULL,
						0, SND_SOC_NOPM, 0, 0),
	SND_SOC_DAPM_AIF_OUT("TERT_TDM_TX_3", NULL,
						0, SND_SOC_NOPM, 0, 0),
	SND_SOC_DAPM_AIF_OUT("TERT_TDM_TX_4", NULL,
						0, SND_SOC_NOPM, 0, 0),
	SND_SOC_DAPM_AIF_OUT("TERT_TDM_TX_5", NULL,
						0, SND_SOC_NOPM, 0, 0),
	SND_SOC_DAPM_AIF_OUT("TERT_TDM_TX_6", NULL,
						0, SND_SOC_NOPM, 0, 0),
	SND_SOC_DAPM_AIF_OUT("TERT_TDM_TX_7", NULL,
						0, SND_SOC_NOPM, 0, 0),

	SND_SOC_DAPM_AIF_IN("QUAT_TDM_RX_0", NULL,
			     0, SND_SOC_NOPM, 0, 0),
	SND_SOC_DAPM_AIF_IN("QUAT_TDM_RX_1", NULL,
			     0, SND_SOC_NOPM, 0, 0),
	SND_SOC_DAPM_AIF_IN("QUAT_TDM_RX_2", NULL,
			     0, SND_SOC_NOPM, 0, 0),
	SND_SOC_DAPM_AIF_IN("QUAT_TDM_RX_3", NULL,
			     0, SND_SOC_NOPM, 0, 0),
	SND_SOC_DAPM_AIF_IN("QUAT_TDM_RX_4", NULL,
			     0, SND_SOC_NOPM, 0, 0),
	SND_SOC_DAPM_AIF_IN("QUAT_TDM_RX_5", NULL,
			     0, SND_SOC_NOPM, 0, 0),
	SND_SOC_DAPM_AIF_IN("QUAT_TDM_RX_6", NULL,
			     0, SND_SOC_NOPM, 0, 0),
	SND_SOC_DAPM_AIF_IN("QUAT_TDM_RX_7", NULL,
			     0, SND_SOC_NOPM, 0, 0),
	SND_SOC_DAPM_AIF_OUT("QUAT_TDM_TX_0", NULL,
						0, SND_SOC_NOPM, 0, 0),
	SND_SOC_DAPM_AIF_OUT("QUAT_TDM_TX_1", NULL,
						0, SND_SOC_NOPM, 0, 0),
	SND_SOC_DAPM_AIF_OUT("QUAT_TDM_TX_2", NULL,
						0, SND_SOC_NOPM, 0, 0),
	SND_SOC_DAPM_AIF_OUT("QUAT_TDM_TX_3", NULL,
						0, SND_SOC_NOPM, 0, 0),
	SND_SOC_DAPM_AIF_OUT("QUAT_TDM_TX_4", NULL,
						0, SND_SOC_NOPM, 0, 0),
	SND_SOC_DAPM_AIF_OUT("QUAT_TDM_TX_5", NULL,
						0, SND_SOC_NOPM, 0, 0),
	SND_SOC_DAPM_AIF_OUT("QUAT_TDM_TX_6", NULL,
						0, SND_SOC_NOPM, 0, 0),
	SND_SOC_DAPM_AIF_OUT("QUAT_TDM_TX_7", NULL,
						0, SND_SOC_NOPM, 0, 0),

	SND_SOC_DAPM_AIF_IN("QUIN_TDM_RX_0", NULL,
			     0, SND_SOC_NOPM, 0, 0),
	SND_SOC_DAPM_AIF_IN("QUIN_TDM_RX_1", NULL,
			     0, SND_SOC_NOPM, 0, 0),
	SND_SOC_DAPM_AIF_IN("QUIN_TDM_RX_2", NULL,
			     0, SND_SOC_NOPM, 0, 0),
	SND_SOC_DAPM_AIF_IN("QUIN_TDM_RX_3", NULL,
			     0, SND_SOC_NOPM, 0, 0),
	SND_SOC_DAPM_AIF_IN("QUIN_TDM_RX_4", NULL,
			     0, SND_SOC_NOPM, 0, 0),
	SND_SOC_DAPM_AIF_IN("QUIN_TDM_RX_5", NULL,
			     0, SND_SOC_NOPM, 0, 0),
	SND_SOC_DAPM_AIF_IN("QUIN_TDM_RX_6", NULL,
			     0, SND_SOC_NOPM, 0, 0),
	SND_SOC_DAPM_AIF_IN("QUIN_TDM_RX_7", NULL,
			     0, SND_SOC_NOPM, 0, 0),
	SND_SOC_DAPM_AIF_OUT("QUIN_TDM_TX_0", NULL,
						0, SND_SOC_NOPM, 0, 0),
	SND_SOC_DAPM_AIF_OUT("QUIN_TDM_TX_1", NULL,
						0, SND_SOC_NOPM, 0, 0),
	SND_SOC_DAPM_AIF_OUT("QUIN_TDM_TX_2", NULL,
						0, SND_SOC_NOPM, 0, 0),
	SND_SOC_DAPM_AIF_OUT("QUIN_TDM_TX_3", NULL,
						0, SND_SOC_NOPM, 0, 0),
	SND_SOC_DAPM_AIF_OUT("QUIN_TDM_TX_4", NULL,
						0, SND_SOC_NOPM, 0, 0),
	SND_SOC_DAPM_AIF_OUT("QUIN_TDM_TX_5", NULL,
						0, SND_SOC_NOPM, 0, 0),
	SND_SOC_DAPM_AIF_OUT("QUIN_TDM_TX_6", NULL,
						0, SND_SOC_NOPM, 0, 0),
	SND_SOC_DAPM_AIF_OUT("QUIN_TDM_TX_7", NULL,
						0, SND_SOC_NOPM, 0, 0),
	SND_SOC_DAPM_AIF_OUT("DISPLAY_PORT_RX", "NULL", 0, SND_SOC_NOPM, 0, 0),

	SND_SOC_DAPM_AIF_IN("WSA_CODEC_DMA_RX_0", "NULL",
		0, SND_SOC_NOPM, 0, 0),
	SND_SOC_DAPM_AIF_OUT("WSA_CODEC_DMA_TX_0", "NULL",
		 0, SND_SOC_NOPM, 0, 0),
	SND_SOC_DAPM_AIF_IN("WSA_CODEC_DMA_RX_1", "NULL",
		0, SND_SOC_NOPM, 0, 0),
	SND_SOC_DAPM_AIF_OUT("WSA_CODEC_DMA_TX_1", "NULL",
		 0, SND_SOC_NOPM, 0, 0),
	SND_SOC_DAPM_AIF_OUT("WSA_CODEC_DMA_TX_2", "NULL",
		 0, SND_SOC_NOPM, 0, 0),
	SND_SOC_DAPM_AIF_OUT("VA_CODEC_DMA_TX_0", "NULL",
		 0, SND_SOC_NOPM, 0, 0),
	SND_SOC_DAPM_AIF_OUT("VA_CODEC_DMA_TX_1", "NULL",
		 0, SND_SOC_NOPM, 0, 0),
	SND_SOC_DAPM_AIF_OUT("VA_CODEC_DMA_TX_2", "NULL",
		 0, SND_SOC_NOPM, 0, 0),
	SND_SOC_DAPM_AIF_IN("RX_CODEC_DMA_RX_0", "NULL",
		0, SND_SOC_NOPM, 0, 0),
	SND_SOC_DAPM_AIF_OUT("TX_CODEC_DMA_TX_0", "NULL",
		 0, SND_SOC_NOPM, 0, 0),
	SND_SOC_DAPM_AIF_IN("RX_CODEC_DMA_RX_1", "NULL",
		0, SND_SOC_NOPM, 0, 0),
	SND_SOC_DAPM_AIF_OUT("TX_CODEC_DMA_TX_1", "NULL",
		 0, SND_SOC_NOPM, 0, 0),
	SND_SOC_DAPM_AIF_IN("RX_CODEC_DMA_RX_2", "NULL",
		0, SND_SOC_NOPM, 0, 0),
	SND_SOC_DAPM_AIF_OUT("TX_CODEC_DMA_TX_2", "NULL",
		 0, SND_SOC_NOPM, 0, 0),
	SND_SOC_DAPM_AIF_IN("RX_CODEC_DMA_RX_3", "NULL",
		0, SND_SOC_NOPM, 0, 0),
	SND_SOC_DAPM_AIF_OUT("TX_CODEC_DMA_TX_3", "NULL",
		 0, SND_SOC_NOPM, 0, 0),
	SND_SOC_DAPM_AIF_IN("RX_CODEC_DMA_RX_4", "NULL",
		0, SND_SOC_NOPM, 0, 0),
	SND_SOC_DAPM_AIF_OUT("TX_CODEC_DMA_TX_4", "NULL",
		 0, SND_SOC_NOPM, 0, 0),
	SND_SOC_DAPM_AIF_IN("RX_CODEC_DMA_RX_5", "NULL",
		0, SND_SOC_NOPM, 0, 0),
	SND_SOC_DAPM_AIF_OUT("TX_CODEC_DMA_TX_5", "NULL",
		 0, SND_SOC_NOPM, 0, 0),
	SND_SOC_DAPM_AIF_IN("RX_CODEC_DMA_RX_6", "NULL",
		0, SND_SOC_NOPM, 0, 0),
	SND_SOC_DAPM_AIF_IN("RX_CODEC_DMA_RX_7", "NULL",
		0, SND_SOC_NOPM, 0, 0),
};

static const struct snd_soc_component_driver q6afe_dai_component = {
	.name		= "q6afe-dai-component",
	.dapm_widgets = q6afe_dai_widgets,
	.num_dapm_widgets = ARRAY_SIZE(q6afe_dai_widgets),
	.dapm_routes = q6afe_dapm_routes,
	.num_dapm_routes = ARRAY_SIZE(q6afe_dapm_routes),
	.of_xlate_dai_name = q6dsp_audio_ports_of_xlate_dai_name,

};

static void of_q6afe_parse_dai_data(struct device *dev,
				    struct q6afe_dai_data *data)
{
	struct device_node *node;
	int ret;

	for_each_child_of_node(dev->of_node, node) {
		unsigned int lines[Q6AFE_MAX_MI2S_LINES];
		struct q6afe_dai_priv_data *priv;
		int id, i, num_lines;

		ret = of_property_read_u32(node, "reg", &id);
		if (ret || id < 0 || id >= AFE_PORT_MAX) {
			dev_err(dev, "valid dai id not found:%d\n", ret);
			continue;
		}

		switch (id) {
		/* MI2S specific properties */
		case QUINARY_MI2S_RX ... QUINARY_MI2S_TX:
		case PRIMARY_MI2S_RX ... QUATERNARY_MI2S_TX:
			priv = &data->priv[id];
			ret = of_property_read_variable_u32_array(node,
							"qcom,sd-lines",
							lines, 0,
							Q6AFE_MAX_MI2S_LINES);
			if (ret < 0)
				num_lines = 0;
			else
				num_lines = ret;

			priv->sd_line_mask = 0;

			for (i = 0; i < num_lines; i++)
				priv->sd_line_mask |= BIT(lines[i]);

			break;
		case PRIMARY_TDM_RX_0 ... QUINARY_TDM_TX_7:
			priv = &data->priv[id];
			ret = of_property_read_u32(node, "qcom,tdm-sync-mode",
						   &priv->sync_mode);
			if (ret) {
				dev_err(dev, "No Sync mode from DT\n");
				break;
			}
			ret = of_property_read_u32(node, "qcom,tdm-sync-src",
						   &priv->sync_src);
			if (ret) {
				dev_err(dev, "No Sync Src from DT\n");
				break;
			}
			ret = of_property_read_u32(node, "qcom,tdm-data-out",
						   &priv->data_out_enable);
			if (ret) {
				dev_err(dev, "No Data out enable from DT\n");
				break;
			}
			ret = of_property_read_u32(node, "qcom,tdm-invert-sync",
						   &priv->invert_sync);
			if (ret) {
				dev_err(dev, "No Invert sync from DT\n");
				break;
			}
			ret = of_property_read_u32(node, "qcom,tdm-data-delay",
						   &priv->data_delay);
			if (ret) {
				dev_err(dev, "No Data Delay from DT\n");
				break;
			}
			ret = of_property_read_u32(node, "qcom,tdm-data-align",
						   &priv->data_align);
			if (ret) {
				dev_err(dev, "No Data align from DT\n");
				break;
			}
			break;
		default:
			break;
		}
	}
}

static int q6afe_dai_dev_probe(struct platform_device *pdev)
{
	struct q6dsp_audio_port_dai_driver_config cfg;
	struct snd_soc_dai_driver *dais;
	struct q6afe_dai_data *dai_data;
	struct device *dev = &pdev->dev;
	int num_dais;

	dai_data = devm_kzalloc(dev, sizeof(*dai_data), GFP_KERNEL);
	if (!dai_data)
		return -ENOMEM;

	dev_set_drvdata(dev, dai_data);
	of_q6afe_parse_dai_data(dev, dai_data);

	cfg.probe = msm_dai_q6_dai_probe;
	cfg.remove = msm_dai_q6_dai_remove;
	cfg.q6hdmi_ops = &q6hdmi_ops;
	cfg.q6slim_ops = &q6slim_ops;
	cfg.q6i2s_ops = &q6i2s_ops;
	cfg.q6tdm_ops = &q6tdm_ops;
	cfg.q6dma_ops = &q6dma_ops;
	dais = q6dsp_audio_ports_set_config(dev, &cfg, &num_dais);

	return devm_snd_soc_register_component(dev, &q6afe_dai_component, dais, num_dais);
}

#ifdef CONFIG_OF
static const struct of_device_id q6afe_dai_device_id[] = {
	{ .compatible = "qcom,q6afe-dais" },
	{},
};
MODULE_DEVICE_TABLE(of, q6afe_dai_device_id);
#endif

static struct platform_driver q6afe_dai_platform_driver = {
	.driver = {
		.name = "q6afe-dai",
		.of_match_table = of_match_ptr(q6afe_dai_device_id),
	},
	.probe = q6afe_dai_dev_probe,
};
module_platform_driver(q6afe_dai_platform_driver);

MODULE_DESCRIPTION("Q6 Audio Frontend dai driver");
MODULE_LICENSE("GPL v2");<|MERGE_RESOLUTION|>--- conflicted
+++ resolved
@@ -702,594 +702,6 @@
 	return 0;
 }
 
-<<<<<<< HEAD
-static struct snd_soc_dai_driver q6afe_dais[] = {
-	{
-		.playback = {
-			.stream_name = "HDMI Playback",
-			.rates = SNDRV_PCM_RATE_48000 |
-				 SNDRV_PCM_RATE_96000 |
-				 SNDRV_PCM_RATE_192000,
-			.formats = SNDRV_PCM_FMTBIT_S16_LE |
-				   SNDRV_PCM_FMTBIT_S24_LE,
-			.channels_min = 2,
-			.channels_max = 8,
-			.rate_max =     192000,
-			.rate_min =	48000,
-		},
-		.ops = &q6hdmi_ops,
-		.id = HDMI_RX,
-		.name = "HDMI",
-		.probe = msm_dai_q6_dai_probe,
-		.remove = msm_dai_q6_dai_remove,
-	}, {
-		.name = "SLIMBUS_0_RX",
-		.ops = &q6slim_ops,
-		.id = SLIMBUS_0_RX,
-		.probe = msm_dai_q6_dai_probe,
-		.remove = msm_dai_q6_dai_remove,
-		.playback = {
-			.stream_name = "Slimbus Playback",
-			.rates = SNDRV_PCM_RATE_48000 | SNDRV_PCM_RATE_8000 |
-				 SNDRV_PCM_RATE_16000 | SNDRV_PCM_RATE_96000 |
-				 SNDRV_PCM_RATE_192000,
-			.formats = SNDRV_PCM_FMTBIT_S16_LE |
-				   SNDRV_PCM_FMTBIT_S24_LE,
-			.channels_min = 1,
-			.channels_max = 8,
-			.rate_min = 8000,
-			.rate_max = 192000,
-		},
-	}, {
-		.name = "SLIMBUS_0_TX",
-		.ops = &q6slim_ops,
-		.id = SLIMBUS_0_TX,
-		.probe = msm_dai_q6_dai_probe,
-		.remove = msm_dai_q6_dai_remove,
-		.capture = {
-			.stream_name = "Slimbus Capture",
-			.rates = SNDRV_PCM_RATE_48000 | SNDRV_PCM_RATE_8000 |
-				 SNDRV_PCM_RATE_16000 | SNDRV_PCM_RATE_96000 |
-				 SNDRV_PCM_RATE_192000,
-			.formats = SNDRV_PCM_FMTBIT_S16_LE |
-				   SNDRV_PCM_FMTBIT_S24_LE,
-			.channels_min = 1,
-			.channels_max = 8,
-			.rate_min = 8000,
-			.rate_max = 192000,
-		},
-	}, {
-		.playback = {
-			.stream_name = "Slimbus1 Playback",
-			.rates = SNDRV_PCM_RATE_8000 | SNDRV_PCM_RATE_16000 |
-				 SNDRV_PCM_RATE_48000 | SNDRV_PCM_RATE_96000 |
-				 SNDRV_PCM_RATE_192000,
-			.formats = SNDRV_PCM_FMTBIT_S16_LE |
-				   SNDRV_PCM_FMTBIT_S24_LE,
-			.channels_min = 1,
-			.channels_max = 2,
-			.rate_min = 8000,
-			.rate_max = 192000,
-		},
-		.name = "SLIMBUS_1_RX",
-		.ops = &q6slim_ops,
-		.id = SLIMBUS_1_RX,
-		.probe = msm_dai_q6_dai_probe,
-		.remove = msm_dai_q6_dai_remove,
-	}, {
-		.name = "SLIMBUS_1_TX",
-		.ops = &q6slim_ops,
-		.id = SLIMBUS_1_TX,
-		.probe = msm_dai_q6_dai_probe,
-		.remove = msm_dai_q6_dai_remove,
-		.capture = {
-			.stream_name = "Slimbus1 Capture",
-			.rates = SNDRV_PCM_RATE_48000 | SNDRV_PCM_RATE_8000 |
-				 SNDRV_PCM_RATE_16000 | SNDRV_PCM_RATE_96000 |
-				 SNDRV_PCM_RATE_192000,
-			.formats = SNDRV_PCM_FMTBIT_S16_LE |
-				   SNDRV_PCM_FMTBIT_S24_LE,
-			.channels_min = 1,
-			.channels_max = 8,
-			.rate_min = 8000,
-			.rate_max = 192000,
-		},
-	}, {
-		.playback = {
-			.stream_name = "Slimbus2 Playback",
-			.rates = SNDRV_PCM_RATE_48000 | SNDRV_PCM_RATE_8000 |
-				 SNDRV_PCM_RATE_16000 | SNDRV_PCM_RATE_96000 |
-				 SNDRV_PCM_RATE_192000,
-			.formats = SNDRV_PCM_FMTBIT_S16_LE |
-				   SNDRV_PCM_FMTBIT_S24_LE,
-			.channels_min = 1,
-			.channels_max = 8,
-			.rate_min = 8000,
-			.rate_max = 192000,
-		},
-		.name = "SLIMBUS_2_RX",
-		.ops = &q6slim_ops,
-		.id = SLIMBUS_2_RX,
-		.probe = msm_dai_q6_dai_probe,
-		.remove = msm_dai_q6_dai_remove,
-
-	}, {
-		.name = "SLIMBUS_2_TX",
-		.ops = &q6slim_ops,
-		.id = SLIMBUS_2_TX,
-		.probe = msm_dai_q6_dai_probe,
-		.remove = msm_dai_q6_dai_remove,
-		.capture = {
-			.stream_name = "Slimbus2 Capture",
-			.rates = SNDRV_PCM_RATE_48000 | SNDRV_PCM_RATE_8000 |
-				 SNDRV_PCM_RATE_16000 | SNDRV_PCM_RATE_96000 |
-				 SNDRV_PCM_RATE_192000,
-			.formats = SNDRV_PCM_FMTBIT_S16_LE |
-				   SNDRV_PCM_FMTBIT_S24_LE,
-			.channels_min = 1,
-			.channels_max = 8,
-			.rate_min = 8000,
-			.rate_max = 192000,
-		},
-	}, {
-		.playback = {
-			.stream_name = "Slimbus3 Playback",
-			.rates = SNDRV_PCM_RATE_8000 | SNDRV_PCM_RATE_16000 |
-				 SNDRV_PCM_RATE_48000 | SNDRV_PCM_RATE_96000 |
-				 SNDRV_PCM_RATE_192000,
-			.formats = SNDRV_PCM_FMTBIT_S16_LE |
-				   SNDRV_PCM_FMTBIT_S24_LE,
-			.channels_min = 1,
-			.channels_max = 2,
-			.rate_min = 8000,
-			.rate_max = 192000,
-		},
-		.name = "SLIMBUS_3_RX",
-		.ops = &q6slim_ops,
-		.id = SLIMBUS_3_RX,
-		.probe = msm_dai_q6_dai_probe,
-		.remove = msm_dai_q6_dai_remove,
-
-	}, {
-		.name = "SLIMBUS_3_TX",
-		.ops = &q6slim_ops,
-		.id = SLIMBUS_3_TX,
-		.probe = msm_dai_q6_dai_probe,
-		.remove = msm_dai_q6_dai_remove,
-		.capture = {
-			.stream_name = "Slimbus3 Capture",
-			.rates = SNDRV_PCM_RATE_48000 | SNDRV_PCM_RATE_8000 |
-				 SNDRV_PCM_RATE_16000 | SNDRV_PCM_RATE_96000 |
-				 SNDRV_PCM_RATE_192000,
-			.formats = SNDRV_PCM_FMTBIT_S16_LE |
-				   SNDRV_PCM_FMTBIT_S24_LE,
-			.channels_min = 1,
-			.channels_max = 8,
-			.rate_min = 8000,
-			.rate_max = 192000,
-		},
-	}, {
-		.playback = {
-			.stream_name = "Slimbus4 Playback",
-			.rates = SNDRV_PCM_RATE_8000 | SNDRV_PCM_RATE_16000 |
-				 SNDRV_PCM_RATE_48000 | SNDRV_PCM_RATE_96000 |
-				 SNDRV_PCM_RATE_192000,
-			.formats = SNDRV_PCM_FMTBIT_S16_LE |
-				   SNDRV_PCM_FMTBIT_S24_LE,
-			.channels_min = 1,
-			.channels_max = 2,
-			.rate_min = 8000,
-			.rate_max = 192000,
-		},
-		.name = "SLIMBUS_4_RX",
-		.ops = &q6slim_ops,
-		.id = SLIMBUS_4_RX,
-		.probe = msm_dai_q6_dai_probe,
-		.remove = msm_dai_q6_dai_remove,
-
-	}, {
-		.name = "SLIMBUS_4_TX",
-		.ops = &q6slim_ops,
-		.id = SLIMBUS_4_TX,
-		.probe = msm_dai_q6_dai_probe,
-		.remove = msm_dai_q6_dai_remove,
-		.capture = {
-			.stream_name = "Slimbus4 Capture",
-			.rates = SNDRV_PCM_RATE_48000 | SNDRV_PCM_RATE_8000 |
-				 SNDRV_PCM_RATE_16000 | SNDRV_PCM_RATE_96000 |
-				 SNDRV_PCM_RATE_192000,
-			.formats = SNDRV_PCM_FMTBIT_S16_LE |
-				   SNDRV_PCM_FMTBIT_S24_LE,
-			.channels_min = 1,
-			.channels_max = 8,
-			.rate_min = 8000,
-			.rate_max = 192000,
-		},
-	}, {
-		.playback = {
-			.stream_name = "Slimbus5 Playback",
-			.rates = SNDRV_PCM_RATE_8000 | SNDRV_PCM_RATE_16000 |
-				 SNDRV_PCM_RATE_48000 | SNDRV_PCM_RATE_96000 |
-				 SNDRV_PCM_RATE_192000,
-			.formats = SNDRV_PCM_FMTBIT_S16_LE |
-				   SNDRV_PCM_FMTBIT_S24_LE,
-			.channels_min = 1,
-			.channels_max = 2,
-			.rate_min = 8000,
-			.rate_max = 192000,
-		},
-		.name = "SLIMBUS_5_RX",
-		.ops = &q6slim_ops,
-		.id = SLIMBUS_5_RX,
-		.probe = msm_dai_q6_dai_probe,
-		.remove = msm_dai_q6_dai_remove,
-
-	}, {
-		.name = "SLIMBUS_5_TX",
-		.ops = &q6slim_ops,
-		.id = SLIMBUS_5_TX,
-		.probe = msm_dai_q6_dai_probe,
-		.remove = msm_dai_q6_dai_remove,
-		.capture = {
-			.stream_name = "Slimbus5 Capture",
-			.rates = SNDRV_PCM_RATE_48000 | SNDRV_PCM_RATE_8000 |
-				 SNDRV_PCM_RATE_16000 | SNDRV_PCM_RATE_96000 |
-				 SNDRV_PCM_RATE_192000,
-			.formats = SNDRV_PCM_FMTBIT_S16_LE |
-				   SNDRV_PCM_FMTBIT_S24_LE,
-			.channels_min = 1,
-			.channels_max = 8,
-			.rate_min = 8000,
-			.rate_max = 192000,
-		},
-	}, {
-		.playback = {
-			.stream_name = "Slimbus6 Playback",
-			.rates = SNDRV_PCM_RATE_8000 | SNDRV_PCM_RATE_16000 |
-				 SNDRV_PCM_RATE_48000 | SNDRV_PCM_RATE_96000 |
-				 SNDRV_PCM_RATE_192000,
-			.formats = SNDRV_PCM_FMTBIT_S16_LE |
-				   SNDRV_PCM_FMTBIT_S24_LE,
-			.channels_min = 1,
-			.channels_max = 2,
-			.rate_min = 8000,
-			.rate_max = 192000,
-		},
-		.ops = &q6slim_ops,
-		.name = "SLIMBUS_6_RX",
-		.id = SLIMBUS_6_RX,
-		.probe = msm_dai_q6_dai_probe,
-		.remove = msm_dai_q6_dai_remove,
-
-	}, {
-		.name = "SLIMBUS_6_TX",
-		.ops = &q6slim_ops,
-		.id = SLIMBUS_6_TX,
-		.probe = msm_dai_q6_dai_probe,
-		.remove = msm_dai_q6_dai_remove,
-		.capture = {
-			.stream_name = "Slimbus6 Capture",
-			.rates = SNDRV_PCM_RATE_48000 | SNDRV_PCM_RATE_8000 |
-				 SNDRV_PCM_RATE_16000 | SNDRV_PCM_RATE_96000 |
-				 SNDRV_PCM_RATE_192000,
-			.formats = SNDRV_PCM_FMTBIT_S16_LE |
-				   SNDRV_PCM_FMTBIT_S24_LE,
-			.channels_min = 1,
-			.channels_max = 8,
-			.rate_min = 8000,
-			.rate_max = 192000,
-		},
-	}, {
-		.playback = {
-			.stream_name = "Primary MI2S Playback",
-			.rates = SNDRV_PCM_RATE_48000 | SNDRV_PCM_RATE_8000 |
-				 SNDRV_PCM_RATE_16000,
-			.formats = SNDRV_PCM_FMTBIT_S16_LE |
-				   SNDRV_PCM_FMTBIT_S24_LE,
-			.channels_min = 1,
-			.channels_max = 8,
-			.rate_min =     8000,
-			.rate_max =     48000,
-		},
-		.id = PRIMARY_MI2S_RX,
-		.name = "PRI_MI2S_RX",
-		.ops = &q6i2s_ops,
-		.probe = msm_dai_q6_dai_probe,
-		.remove = msm_dai_q6_dai_remove,
-	}, {
-		.capture = {
-			.stream_name = "Primary MI2S Capture",
-			.rates = SNDRV_PCM_RATE_48000 | SNDRV_PCM_RATE_8000 |
-				 SNDRV_PCM_RATE_16000,
-			.formats = SNDRV_PCM_FMTBIT_S16_LE |
-				   SNDRV_PCM_FMTBIT_S24_LE,
-			.channels_min = 1,
-			.channels_max = 8,
-			.rate_min =     8000,
-			.rate_max =     48000,
-		},
-		.id = PRIMARY_MI2S_TX,
-		.name = "PRI_MI2S_TX",
-		.ops = &q6i2s_ops,
-		.probe = msm_dai_q6_dai_probe,
-		.remove = msm_dai_q6_dai_remove,
-	}, {
-		.playback = {
-			.stream_name = "Secondary MI2S Playback",
-			.rates = SNDRV_PCM_RATE_48000 | SNDRV_PCM_RATE_8000 |
-				 SNDRV_PCM_RATE_16000,
-			.formats = SNDRV_PCM_FMTBIT_S16_LE,
-			.channels_min = 1,
-			.channels_max = 8,
-			.rate_min =     8000,
-			.rate_max =     48000,
-		},
-		.name = "SEC_MI2S_RX",
-		.id = SECONDARY_MI2S_RX,
-		.ops = &q6i2s_ops,
-		.probe = msm_dai_q6_dai_probe,
-		.remove = msm_dai_q6_dai_remove,
-	}, {
-		.capture = {
-			.stream_name = "Secondary MI2S Capture",
-			.rates = SNDRV_PCM_RATE_48000 | SNDRV_PCM_RATE_8000 |
-				 SNDRV_PCM_RATE_16000,
-			.formats = SNDRV_PCM_FMTBIT_S16_LE |
-				   SNDRV_PCM_FMTBIT_S24_LE,
-			.channels_min = 1,
-			.channels_max = 8,
-			.rate_min =     8000,
-			.rate_max =     48000,
-		},
-		.id = SECONDARY_MI2S_TX,
-		.name = "SEC_MI2S_TX",
-		.ops = &q6i2s_ops,
-		.probe = msm_dai_q6_dai_probe,
-		.remove = msm_dai_q6_dai_remove,
-	}, {
-		.playback = {
-			.stream_name = "Tertiary MI2S Playback",
-			.rates = SNDRV_PCM_RATE_48000 | SNDRV_PCM_RATE_8000 |
-				 SNDRV_PCM_RATE_16000,
-			.formats = SNDRV_PCM_FMTBIT_S16_LE,
-			.channels_min = 1,
-			.channels_max = 8,
-			.rate_min =     8000,
-			.rate_max =     48000,
-		},
-		.name = "TERT_MI2S_RX",
-		.id = TERTIARY_MI2S_RX,
-		.ops = &q6i2s_ops,
-		.probe = msm_dai_q6_dai_probe,
-		.remove = msm_dai_q6_dai_remove,
-	}, {
-		.capture = {
-			.stream_name = "Tertiary MI2S Capture",
-			.rates = SNDRV_PCM_RATE_48000 | SNDRV_PCM_RATE_8000 |
-				 SNDRV_PCM_RATE_16000,
-			.formats = SNDRV_PCM_FMTBIT_S16_LE |
-				   SNDRV_PCM_FMTBIT_S24_LE,
-			.channels_min = 1,
-			.channels_max = 8,
-			.rate_min =     8000,
-			.rate_max =     48000,
-		},
-		.id = TERTIARY_MI2S_TX,
-		.name = "TERT_MI2S_TX",
-		.ops = &q6i2s_ops,
-		.probe = msm_dai_q6_dai_probe,
-		.remove = msm_dai_q6_dai_remove,
-	}, {
-		.playback = {
-			.stream_name = "Quaternary MI2S Playback",
-			.rates = SNDRV_PCM_RATE_48000 | SNDRV_PCM_RATE_8000 |
-				 SNDRV_PCM_RATE_16000,
-			.formats = SNDRV_PCM_FMTBIT_S16_LE,
-			.channels_min = 1,
-			.channels_max = 8,
-			.rate_min =     8000,
-			.rate_max =     48000,
-		},
-		.name = "QUAT_MI2S_RX",
-		.id = QUATERNARY_MI2S_RX,
-		.ops = &q6i2s_ops,
-		.probe = msm_dai_q6_dai_probe,
-		.remove = msm_dai_q6_dai_remove,
-	}, {
-		.capture = {
-			.stream_name = "Quaternary MI2S Capture",
-			.rates = SNDRV_PCM_RATE_48000 | SNDRV_PCM_RATE_8000 |
-				 SNDRV_PCM_RATE_16000,
-			.formats = SNDRV_PCM_FMTBIT_S16_LE |
-				   SNDRV_PCM_FMTBIT_S24_LE,
-			.channels_min = 1,
-			.channels_max = 8,
-			.rate_min =     8000,
-			.rate_max =     48000,
-		},
-		.id = QUATERNARY_MI2S_TX,
-		.name = "QUAT_MI2S_TX",
-		.ops = &q6i2s_ops,
-		.probe = msm_dai_q6_dai_probe,
-		.remove = msm_dai_q6_dai_remove,
-	}, {
-		.playback = {
-			.stream_name = "Quinary MI2S Playback",
-			.rates = SNDRV_PCM_RATE_48000 | SNDRV_PCM_RATE_8000 |
-			SNDRV_PCM_RATE_16000 | SNDRV_PCM_RATE_96000 |
-			SNDRV_PCM_RATE_192000,
-			.formats = SNDRV_PCM_FMTBIT_S16_LE,
-			.channels_min = 1,
-			.channels_max = 8,
-			.rate_min =     8000,
-			.rate_max =     192000,
-		},
-		.id = QUINARY_MI2S_RX,
-		.name = "QUIN_MI2S_RX",
-		.ops = &q6i2s_ops,
-		.probe = msm_dai_q6_dai_probe,
-		.remove = msm_dai_q6_dai_remove,
-	}, {
-		.capture = {
-			.stream_name = "Quinary MI2S Capture",
-			.rates = SNDRV_PCM_RATE_48000 | SNDRV_PCM_RATE_8000 |
-				 SNDRV_PCM_RATE_16000,
-			.formats = SNDRV_PCM_FMTBIT_S16_LE,
-			.channels_min = 1,
-			.channels_max = 8,
-			.rate_min =     8000,
-			.rate_max =     48000,
-		},
-		.id = QUINARY_MI2S_TX,
-		.name = "QUIN_MI2S_TX",
-		.ops = &q6i2s_ops,
-		.probe = msm_dai_q6_dai_probe,
-		.remove = msm_dai_q6_dai_remove,
-	},
-	Q6AFE_TDM_PB_DAI("Primary", 0, PRIMARY_TDM_RX_0),
-	Q6AFE_TDM_PB_DAI("Primary", 1, PRIMARY_TDM_RX_1),
-	Q6AFE_TDM_PB_DAI("Primary", 2, PRIMARY_TDM_RX_2),
-	Q6AFE_TDM_PB_DAI("Primary", 3, PRIMARY_TDM_RX_3),
-	Q6AFE_TDM_PB_DAI("Primary", 4, PRIMARY_TDM_RX_4),
-	Q6AFE_TDM_PB_DAI("Primary", 5, PRIMARY_TDM_RX_5),
-	Q6AFE_TDM_PB_DAI("Primary", 6, PRIMARY_TDM_RX_6),
-	Q6AFE_TDM_PB_DAI("Primary", 7, PRIMARY_TDM_RX_7),
-	Q6AFE_TDM_CAP_DAI("Primary", 0, PRIMARY_TDM_TX_0),
-	Q6AFE_TDM_CAP_DAI("Primary", 1, PRIMARY_TDM_TX_1),
-	Q6AFE_TDM_CAP_DAI("Primary", 2, PRIMARY_TDM_TX_2),
-	Q6AFE_TDM_CAP_DAI("Primary", 3, PRIMARY_TDM_TX_3),
-	Q6AFE_TDM_CAP_DAI("Primary", 4, PRIMARY_TDM_TX_4),
-	Q6AFE_TDM_CAP_DAI("Primary", 5, PRIMARY_TDM_TX_5),
-	Q6AFE_TDM_CAP_DAI("Primary", 6, PRIMARY_TDM_TX_6),
-	Q6AFE_TDM_CAP_DAI("Primary", 7, PRIMARY_TDM_TX_7),
-	Q6AFE_TDM_PB_DAI("Secondary", 0, SECONDARY_TDM_RX_0),
-	Q6AFE_TDM_PB_DAI("Secondary", 1, SECONDARY_TDM_RX_1),
-	Q6AFE_TDM_PB_DAI("Secondary", 2, SECONDARY_TDM_RX_2),
-	Q6AFE_TDM_PB_DAI("Secondary", 3, SECONDARY_TDM_RX_3),
-	Q6AFE_TDM_PB_DAI("Secondary", 4, SECONDARY_TDM_RX_4),
-	Q6AFE_TDM_PB_DAI("Secondary", 5, SECONDARY_TDM_RX_5),
-	Q6AFE_TDM_PB_DAI("Secondary", 6, SECONDARY_TDM_RX_6),
-	Q6AFE_TDM_PB_DAI("Secondary", 7, SECONDARY_TDM_RX_7),
-	Q6AFE_TDM_CAP_DAI("Secondary", 0, SECONDARY_TDM_TX_0),
-	Q6AFE_TDM_CAP_DAI("Secondary", 1, SECONDARY_TDM_TX_1),
-	Q6AFE_TDM_CAP_DAI("Secondary", 2, SECONDARY_TDM_TX_2),
-	Q6AFE_TDM_CAP_DAI("Secondary", 3, SECONDARY_TDM_TX_3),
-	Q6AFE_TDM_CAP_DAI("Secondary", 4, SECONDARY_TDM_TX_4),
-	Q6AFE_TDM_CAP_DAI("Secondary", 5, SECONDARY_TDM_TX_5),
-	Q6AFE_TDM_CAP_DAI("Secondary", 6, SECONDARY_TDM_TX_6),
-	Q6AFE_TDM_CAP_DAI("Secondary", 7, SECONDARY_TDM_TX_7),
-	Q6AFE_TDM_PB_DAI("Tertiary", 0, TERTIARY_TDM_RX_0),
-	Q6AFE_TDM_PB_DAI("Tertiary", 1, TERTIARY_TDM_RX_1),
-	Q6AFE_TDM_PB_DAI("Tertiary", 2, TERTIARY_TDM_RX_2),
-	Q6AFE_TDM_PB_DAI("Tertiary", 3, TERTIARY_TDM_RX_3),
-	Q6AFE_TDM_PB_DAI("Tertiary", 4, TERTIARY_TDM_RX_4),
-	Q6AFE_TDM_PB_DAI("Tertiary", 5, TERTIARY_TDM_RX_5),
-	Q6AFE_TDM_PB_DAI("Tertiary", 6, TERTIARY_TDM_RX_6),
-	Q6AFE_TDM_PB_DAI("Tertiary", 7, TERTIARY_TDM_RX_7),
-	Q6AFE_TDM_CAP_DAI("Tertiary", 0, TERTIARY_TDM_TX_0),
-	Q6AFE_TDM_CAP_DAI("Tertiary", 1, TERTIARY_TDM_TX_1),
-	Q6AFE_TDM_CAP_DAI("Tertiary", 2, TERTIARY_TDM_TX_2),
-	Q6AFE_TDM_CAP_DAI("Tertiary", 3, TERTIARY_TDM_TX_3),
-	Q6AFE_TDM_CAP_DAI("Tertiary", 4, TERTIARY_TDM_TX_4),
-	Q6AFE_TDM_CAP_DAI("Tertiary", 5, TERTIARY_TDM_TX_5),
-	Q6AFE_TDM_CAP_DAI("Tertiary", 6, TERTIARY_TDM_TX_6),
-	Q6AFE_TDM_CAP_DAI("Tertiary", 7, TERTIARY_TDM_TX_7),
-	Q6AFE_TDM_PB_DAI("Quaternary", 0, QUATERNARY_TDM_RX_0),
-	Q6AFE_TDM_PB_DAI("Quaternary", 1, QUATERNARY_TDM_RX_1),
-	Q6AFE_TDM_PB_DAI("Quaternary", 2, QUATERNARY_TDM_RX_2),
-	Q6AFE_TDM_PB_DAI("Quaternary", 3, QUATERNARY_TDM_RX_3),
-	Q6AFE_TDM_PB_DAI("Quaternary", 4, QUATERNARY_TDM_RX_4),
-	Q6AFE_TDM_PB_DAI("Quaternary", 5, QUATERNARY_TDM_RX_5),
-	Q6AFE_TDM_PB_DAI("Quaternary", 6, QUATERNARY_TDM_RX_6),
-	Q6AFE_TDM_PB_DAI("Quaternary", 7, QUATERNARY_TDM_RX_7),
-	Q6AFE_TDM_CAP_DAI("Quaternary", 0, QUATERNARY_TDM_TX_0),
-	Q6AFE_TDM_CAP_DAI("Quaternary", 1, QUATERNARY_TDM_TX_1),
-	Q6AFE_TDM_CAP_DAI("Quaternary", 2, QUATERNARY_TDM_TX_2),
-	Q6AFE_TDM_CAP_DAI("Quaternary", 3, QUATERNARY_TDM_TX_3),
-	Q6AFE_TDM_CAP_DAI("Quaternary", 4, QUATERNARY_TDM_TX_4),
-	Q6AFE_TDM_CAP_DAI("Quaternary", 5, QUATERNARY_TDM_TX_5),
-	Q6AFE_TDM_CAP_DAI("Quaternary", 6, QUATERNARY_TDM_TX_6),
-	Q6AFE_TDM_CAP_DAI("Quaternary", 7, QUATERNARY_TDM_TX_7),
-	Q6AFE_TDM_PB_DAI("Quinary", 0, QUINARY_TDM_RX_0),
-	Q6AFE_TDM_PB_DAI("Quinary", 1, QUINARY_TDM_RX_1),
-	Q6AFE_TDM_PB_DAI("Quinary", 2, QUINARY_TDM_RX_2),
-	Q6AFE_TDM_PB_DAI("Quinary", 3, QUINARY_TDM_RX_3),
-	Q6AFE_TDM_PB_DAI("Quinary", 4, QUINARY_TDM_RX_4),
-	Q6AFE_TDM_PB_DAI("Quinary", 5, QUINARY_TDM_RX_5),
-	Q6AFE_TDM_PB_DAI("Quinary", 6, QUINARY_TDM_RX_6),
-	Q6AFE_TDM_PB_DAI("Quinary", 7, QUINARY_TDM_RX_7),
-	Q6AFE_TDM_CAP_DAI("Quinary", 0, QUINARY_TDM_TX_0),
-	Q6AFE_TDM_CAP_DAI("Quinary", 1, QUINARY_TDM_TX_1),
-	Q6AFE_TDM_CAP_DAI("Quinary", 2, QUINARY_TDM_TX_2),
-	Q6AFE_TDM_CAP_DAI("Quinary", 3, QUINARY_TDM_TX_3),
-	Q6AFE_TDM_CAP_DAI("Quinary", 4, QUINARY_TDM_TX_4),
-	Q6AFE_TDM_CAP_DAI("Quinary", 5, QUINARY_TDM_TX_5),
-	Q6AFE_TDM_CAP_DAI("Quinary", 6, QUINARY_TDM_TX_6),
-	Q6AFE_TDM_CAP_DAI("Quinary", 7, QUINARY_TDM_TX_7),
-	{
-		.playback = {
-			.stream_name = "Display Port Playback",
-			.rates = SNDRV_PCM_RATE_48000 |
-				 SNDRV_PCM_RATE_96000 |
-				 SNDRV_PCM_RATE_192000,
-			.formats = SNDRV_PCM_FMTBIT_S16_LE |
-				   SNDRV_PCM_FMTBIT_S24_LE,
-			.channels_min = 2,
-			.channels_max = 8,
-			.rate_max =     192000,
-			.rate_min =	48000,
-		},
-		.ops = &q6hdmi_ops,
-		.id = DISPLAY_PORT_RX,
-		.name = "DISPLAY_PORT",
-		.probe = msm_dai_q6_dai_probe,
-		.remove = msm_dai_q6_dai_remove,
-	},
-	Q6AFE_CDC_DMA_RX_DAI(WSA_CODEC_DMA_RX_0),
-	Q6AFE_CDC_DMA_TX_DAI(WSA_CODEC_DMA_TX_0),
-	Q6AFE_CDC_DMA_RX_DAI(WSA_CODEC_DMA_RX_1),
-	Q6AFE_CDC_DMA_TX_DAI(WSA_CODEC_DMA_TX_1),
-	Q6AFE_CDC_DMA_TX_DAI(WSA_CODEC_DMA_TX_2),
-	Q6AFE_CDC_DMA_TX_DAI(VA_CODEC_DMA_TX_0),
-	Q6AFE_CDC_DMA_TX_DAI(VA_CODEC_DMA_TX_1),
-	Q6AFE_CDC_DMA_TX_DAI(VA_CODEC_DMA_TX_2),
-	Q6AFE_CDC_DMA_RX_DAI(RX_CODEC_DMA_RX_0),
-	Q6AFE_CDC_DMA_TX_DAI(TX_CODEC_DMA_TX_0),
-	Q6AFE_CDC_DMA_RX_DAI(RX_CODEC_DMA_RX_1),
-	Q6AFE_CDC_DMA_TX_DAI(TX_CODEC_DMA_TX_1),
-	Q6AFE_CDC_DMA_RX_DAI(RX_CODEC_DMA_RX_2),
-	Q6AFE_CDC_DMA_TX_DAI(TX_CODEC_DMA_TX_2),
-	Q6AFE_CDC_DMA_RX_DAI(RX_CODEC_DMA_RX_3),
-	Q6AFE_CDC_DMA_TX_DAI(TX_CODEC_DMA_TX_3),
-	Q6AFE_CDC_DMA_RX_DAI(RX_CODEC_DMA_RX_4),
-	Q6AFE_CDC_DMA_TX_DAI(TX_CODEC_DMA_TX_4),
-	Q6AFE_CDC_DMA_RX_DAI(RX_CODEC_DMA_RX_5),
-	Q6AFE_CDC_DMA_TX_DAI(TX_CODEC_DMA_TX_5),
-	Q6AFE_CDC_DMA_RX_DAI(RX_CODEC_DMA_RX_6),
-	Q6AFE_CDC_DMA_RX_DAI(RX_CODEC_DMA_RX_7),
-};
-
-static int q6afe_of_xlate_dai_name(struct snd_soc_component *component,
-				   const struct of_phandle_args *args,
-				   const char **dai_name)
-{
-	int id = args->args[0];
-	int ret = -EINVAL;
-	int i;
-
-	for (i = 0; i  < ARRAY_SIZE(q6afe_dais); i++) {
-		if (q6afe_dais[i].id == id) {
-			*dai_name = q6afe_dais[i].name;
-			ret = 0;
-			break;
-		}
-	}
-
-	return ret;
-}
-
-=======
->>>>>>> df0cc57e
 static const struct snd_soc_dapm_widget q6afe_dai_widgets[] = {
 	SND_SOC_DAPM_AIF_IN("HDMI_RX", NULL, 0, SND_SOC_NOPM, 0, 0),
 	SND_SOC_DAPM_AIF_IN("SLIMBUS_0_RX", NULL, 0, SND_SOC_NOPM, 0, 0),
