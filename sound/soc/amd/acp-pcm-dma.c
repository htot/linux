--- conflicted
+++ resolved
@@ -1131,10 +1131,6 @@
 	status = acp_deinit(adata->acp_mmio);
 	if (status)
 		dev_err(&pdev->dev, "ACP Deinit failed status:%d\n", status);
-<<<<<<< HEAD
-	snd_soc_unregister_platform(&pdev->dev);
-=======
->>>>>>> 03a0dded
 	pm_runtime_disable(&pdev->dev);
 
 	return 0;
